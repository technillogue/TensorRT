# type: ignore
import importlib
import os
import shutil
import unittest
from typing import Optional

import pytest
import torch
import torch_tensorrt as torch_trt
from torch.testing._internal.common_utils import TestCase
from torch_tensorrt.dynamo._defaults import TIMING_CACHE_PATH
from torch_tensorrt.dynamo._engine_cache import BaseEngineCache
from torch_tensorrt.dynamo._settings import CompilationSettings
from torch_tensorrt.dynamo.utils import COSINE_THRESHOLD, cosine_similarity

assertions = unittest.TestCase()


class MyEngineCache(BaseEngineCache):
    def __init__(
        self,
        engine_cache_dir: str,
    ) -> None:
        self.engine_cache_dir = engine_cache_dir
        if not os.path.exists(self.engine_cache_dir):
            os.makedirs(self.engine_cache_dir, exist_ok=True)

        self.hashes = {}

    def save(
        self,
        hash: str,
        blob: bytes,
        prefix: str = "blob",
    ):
        if not os.path.exists(self.engine_cache_dir):
            os.makedirs(self.engine_cache_dir, exist_ok=True)

        path = os.path.join(
            self.engine_cache_dir,
            f"{prefix}_{hash}.bin",
        )
        with open(path, "wb") as f:
            f.write(blob)

        self.hashes[hash] = 0

    def load(self, hash: str, prefix: str = "blob") -> Optional[bytes]:
        path = os.path.join(self.engine_cache_dir, f"{prefix}_{hash}.bin")
        if os.path.exists(path):
            with open(path, "rb") as f:
                blob = f.read()
            self.hashes[hash] += 1
            return blob
        return None


class TestHashFunction(TestCase):

    def test_reexport_is_equal(self):
        pyt_model = models.resnet18(pretrained=True).eval().to("cuda")
        example_inputs = (torch.randn((100, 3, 224, 224)).to("cuda"),)
        batch = torch.export.Dim("batch", min=1, max=200)

        exp_program1 = torch.export.export(
            pyt_model, args=example_inputs, dynamic_shapes={"x": {0: batch}}
        )
        input_specs1 = (
            torch_trt.Input(
                min_shape=(1, 3, 224, 224),
                opt_shape=(100, 3, 224, 224),
                max_shape=(200, 3, 224, 224),
            ),
        )
        settings1 = CompilationSettings(
            make_refittable=True, cache_built_engines=True, reuse_cached_engines=True
        )
        hash1 = BaseEngineCache.get_hash(exp_program1.module(), input_specs1, settings1)

        exp_program2 = torch.export.export(
            pyt_model, args=example_inputs, dynamic_shapes={"x": {0: batch}}
        )
        input_specs2 = (
            torch_trt.Input(
                min_shape=(1, 3, 224, 224),
                opt_shape=(100, 3, 224, 224),
                max_shape=(200, 3, 224, 224),
            ),
        )
        settings2 = CompilationSettings(
            make_refittable=True, cache_built_engines=True, reuse_cached_engines=True
        )
        hash2 = BaseEngineCache.get_hash(exp_program2.module(), input_specs2, settings2)

        self.assertEqual(hash1, hash2)

    def test_input_shape_change_is_not_equal(self):
        pyt_model = models.resnet18(pretrained=True).eval().to("cuda")
        example_inputs = (torch.randn((100, 3, 224, 224)).to("cuda"),)
        batch = torch.export.Dim("batch", min=1, max=200)

        exp_program1 = torch.export.export(
            pyt_model, args=example_inputs, dynamic_shapes={"x": {0: batch}}
        )
        input_specs1 = (
            torch_trt.Input(
                min_shape=(1, 3, 224, 224),
                opt_shape=(100, 3, 224, 224),
                max_shape=(200, 3, 224, 224),
            ),
        )
        settings1 = CompilationSettings(
            make_refittable=True, cache_built_engines=True, reuse_cached_engines=True
        )
        hash1 = BaseEngineCache.get_hash(exp_program1.module(), input_specs1, settings1)

        exp_program2 = torch.export.export(
            pyt_model, args=example_inputs, dynamic_shapes={"x": {0: batch}}
        )
        input_specs2 = (
            torch_trt.Input(
                min_shape=(1, 3, 300, 300),
                opt_shape=(100, 3, 300, 300),
                max_shape=(200, 3, 300, 300),
            ),
        )
        settings2 = CompilationSettings(
            make_refittable=True, cache_built_engines=True, reuse_cached_engines=True
        )
        hash2 = BaseEngineCache.get_hash(exp_program2.module(), input_specs2, settings2)

        self.assertNotEqual(hash1, hash2)

    def test_engine_settings_is_not_equal(self):
        pyt_model = models.resnet18(pretrained=True).eval().to("cuda")
        example_inputs = (torch.randn((100, 3, 224, 224)).to("cuda"),)
        batch = torch.export.Dim("batch", min=1, max=200)

        exp_program1 = torch.export.export(
            pyt_model, args=example_inputs, dynamic_shapes={"x": {0: batch}}
        )
        input_specs1 = (
            torch_trt.Input(
                min_shape=(1, 3, 224, 224),
                opt_shape=(100, 3, 224, 224),
                max_shape=(200, 3, 224, 224),
            ),
        )
        settings1 = CompilationSettings(
            make_refittable=True,
            cache_built_engines=True,
            reuse_cached_engines=True,
            enabled_precisions={torch.float32},
        )
        hash1 = BaseEngineCache.get_hash(exp_program1.module(), input_specs1, settings1)

        exp_program2 = torch.export.export(
            pyt_model, args=example_inputs, dynamic_shapes={"x": {0: batch}}
        )
        input_specs2 = (
            torch_trt.Input(
                min_shape=(1, 3, 224, 224),
                opt_shape=(100, 3, 224, 224),
                max_shape=(200, 3, 224, 224),
            ),
        )
        settings2 = CompilationSettings(
            make_refittable=True,
            cache_built_engines=True,
            reuse_cached_engines=True,
            enabled_precisions={torch.float32, torch.float16},
        )
        hash2 = BaseEngineCache.get_hash(exp_program2.module(), input_specs2, settings2)

        self.assertNotEqual(hash1, hash2)


class TestEngineCache(TestCase):

<<<<<<< HEAD
    @unittest.skipIf(not importlib.util.find_spec("torchvision"))
=======
    @pytest.mark.xfail
>>>>>>> 5719928e
    def test_dynamo_compile_with_default_disk_engine_cache(self):

        import torchvision.models as models

        model = models.resnet18(pretrained=True).eval().to("cuda")
        example_inputs = (torch.randn((100, 3, 224, 224)).to("cuda"),)
        # Mark the dim0 of inputs as dynamic
        batch = torch.export.Dim("batch", min=1, max=200)
        exp_program = torch.export.export(
            model, args=example_inputs, dynamic_shapes={"x": {0: batch}}
        )

        engine_cache_dir = "/tmp/test_torch_dynamo_with_default_disk_engine_cache"
        if os.path.exists(engine_cache_dir):
            shutil.rmtree(engine_cache_dir)

        def remove_timing_cache(path=TIMING_CACHE_PATH):
            if os.path.exists(path):
                os.remove(path)

        # The 1st iteration is to measure the compilation time without engine caching
        # The 2nd and 3rd iterations are to measure the compilation time with engine caching.
        # Since the 2nd iteration needs to compile and save the engine, it will be slower than the 1st iteration.
        # The 3rd iteration should be faster than the 1st iteration because it loads the cached engine.
        inputs = [torch.rand((128, 3, 224, 224)).to("cuda")]
        results = []
        times = []
        start = torch.cuda.Event(enable_timing=True)
        end = torch.cuda.Event(enable_timing=True)
        for i in range(3):
            remove_timing_cache()
            torch._dynamo.reset()
            if i == 0:
                cache_built_engines = False
                reuse_cached_engines = False
            else:
                cache_built_engines = True
                reuse_cached_engines = True

            torch.cuda.synchronize()
            start.record()
            trt_gm = torch_trt.dynamo.compile(
                exp_program,
                tuple(inputs),
                use_python_runtime=False,
                enabled_precisions={torch.float},
                debug=False,
                min_block_size=1,
                make_refittable=True,
                cache_built_engines=cache_built_engines,
                reuse_cached_engines=reuse_cached_engines,
                engine_cache_dir=engine_cache_dir,
            )
            end.record()
            torch.cuda.synchronize()
            torch._dynamo.reset()
            times.append(start.elapsed_time(end))
            results.append(trt_gm(*inputs))

        cos_sim = cosine_similarity(results[0], results[1])
        assertions.assertTrue(
            cos_sim > COSINE_THRESHOLD,
            msg=f"results[0] doesn't match with results[1]. Cosine sim score: {cos_sim} Threshold: {COSINE_THRESHOLD}",
        )

        cos_sim = cosine_similarity(results[1], results[2])
        assertions.assertTrue(
            cos_sim > COSINE_THRESHOLD,
            msg=f"results[1] doesn't match with results[2]. Cosine sim score: {cos_sim} Threshold: {COSINE_THRESHOLD}",
        )

        assertions.assertTrue(
            times[0] > times[2],
            msg=f"Engine caching didn't speed up the compilation. Time taken without engine caching: {times[0]} ms, time taken with engine caching: {times[2]} ms",
        )

    @unittest.skipIf(not importlib.util.find_spec("torchvision"))
    def test_dynamo_compile_with_custom_engine_cache(self):

        import torchvision.models as models

        model = models.resnet18(pretrained=True).eval().to("cuda")

        engine_cache_dir = "/tmp/test_torch_dynamo_with_custom_engine_cache"
        if os.path.exists(engine_cache_dir):
            shutil.rmtree(engine_cache_dir)

        custom_engine_cache = MyEngineCache(engine_cache_dir)

        example_inputs = (torch.randn((100, 3, 224, 224)).to("cuda"),)
        # Mark the dim0 of inputs as dynamic
        batch = torch.export.Dim("batch", min=1, max=200)
        exp_program = torch.export.export(
            model, args=example_inputs, dynamic_shapes={"x": {0: batch}}
        )

        # The 1st iteration is to measure the compilation time without engine caching
        # The 2nd and 3rd iterations are to measure the compilation time with engine caching.
        # Since the 2nd iteration needs to compile and save the engine, it will be slower than the 1st iteration.
        # The 3rd iteration should be faster than the 1st iteration because it loads the cached engine.
        inputs = [torch.rand((128, 3, 224, 224)).to("cuda")]
        results = []
        for i in range(3):
            if i == 0:
                cache_built_engines = False
                reuse_cached_engines = False
            else:
                cache_built_engines = True
                reuse_cached_engines = True

            trt_gm = torch_trt.dynamo.compile(
                exp_program,
                tuple(inputs),
                use_python_runtime=False,
                enabled_precisions={torch.float},
                debug=False,
                min_block_size=1,
                make_refittable=True,
                cache_built_engines=cache_built_engines,
                reuse_cached_engines=reuse_cached_engines,
                custom_engine_cache=custom_engine_cache,
            )
            results.append(trt_gm(*inputs))

        cos_sim = cosine_similarity(results[0], results[1])
        assertions.assertTrue(
            cos_sim > COSINE_THRESHOLD,
            msg=f"results[0] doesn't match with results[1]. Cosine sim score: {cos_sim} Threshold: {COSINE_THRESHOLD}",
        )

        cos_sim = cosine_similarity(results[1], results[2])
        assertions.assertTrue(
            cos_sim > COSINE_THRESHOLD,
            msg=f"results[1] doesn't match with results[2]. Cosine sim score: {cos_sim} Threshold: {COSINE_THRESHOLD}",
        )

        [
            assertions.assertTrue(
                count == 1,
                f"cache was not hit exactly once for entry ({h}, hit: {count})",
            )
            for h, count in custom_engine_cache.hashes.items()
        ]

    def test_dynamo_compile_change_input_shape(self):
        """Runs compilation 3 times, the cache should miss each time"""
        model = models.resnet18(pretrained=True).eval().to("cuda")
        # Mark the dim0 of inputs as dynamic

        engine_cache_dir = "/tmp/test_torch_dynamo_with_custom_engine_cache"
        if os.path.exists(engine_cache_dir):
            shutil.rmtree(engine_cache_dir)

        custom_engine_cache = MyEngineCache(engine_cache_dir)

        for i in range(3):
            inputs = (torch.rand((4 * (i + 1), 3, 224, 224)).to("cuda"),)
            trt_gm = torch_trt.dynamo.compile(
                torch.export.export(model, args=inputs),
                inputs=inputs,
                use_python_runtime=False,
                enabled_precisions={torch.float},
                debug=False,
                min_block_size=1,
                make_refittable=True,
                cache_built_engines=True,
                reuse_cached_engines=True,
            )

        [
            assertions.assertTrue(
                count == 0, f"Unintended cache hit for entry ({h}, hit: {count})"
            )
            for h, count in custom_engine_cache.hashes.items()
        ]

<<<<<<< HEAD
    @unittest.skipIf(not importlib.util.find_spec("torchvision"))
=======
    @pytest.mark.xfail
>>>>>>> 5719928e
    def test_torch_compile_with_default_disk_engine_cache(self):

        import torchvision.models as models

        # Custom Engine Cache
        model = models.resnet18(pretrained=True).eval().to("cuda")

        engine_cache_dir = "/tmp/test_torch_compile_with_default_disk_engine_cache"
        if os.path.exists(engine_cache_dir):
            shutil.rmtree(engine_cache_dir)

        def remove_timing_cache(path=TIMING_CACHE_PATH):
            if os.path.exists(path):
                os.remove(path)

        # The 1st iteration is to measure the compilation time without engine caching
        # The 2nd and 3rd iterations are to measure the compilation time with engine caching.
        # Since the 2nd iteration needs to compile and save the engine, it will be slower than the 1st iteration.
        # The 3rd iteration should be faster than the 1st iteration because it loads the cached engine.
        inputs = [torch.rand((100, 3, 224, 224)).to("cuda")]
        results = []
        times = []
        start = torch.cuda.Event(enable_timing=True)
        end = torch.cuda.Event(enable_timing=True)
        for i in range(3):
            # remove timing cache and reset dynamo for engine caching measurement
            remove_timing_cache()
            torch._dynamo.reset()
            if i == 0:
                cache_built_engines = False
                reuse_cached_engines = False
            else:
                cache_built_engines = True
                reuse_cached_engines = True

            torch.cuda.synchronize()
            start.record()
            compiled_model = torch.compile(
                model,
                backend="tensorrt",
                options={
                    "use_python_runtime": True,
                    "enabled_precisions": {torch.float},
                    "debug": False,
                    "min_block_size": 1,
                    "make_refittable": True,
                    "cache_built_engines": cache_built_engines,
                    "reuse_cached_engines": reuse_cached_engines,
                    "engine_cache_dir": engine_cache_dir,
                    "engine_cache_size": 1 << 30,  # 1GB
                    "torch_executed_ops": {"torch.ops.aten.relu.default"},
                },
            )
            results.append(compiled_model(*inputs))  # trigger the compilation
            end.record()
            torch.cuda.synchronize()
            torch._dynamo.reset()
            times.append(start.elapsed_time(end))

        cos_sim = cosine_similarity(results[0], results[1])
        assertions.assertTrue(
            cos_sim > COSINE_THRESHOLD,
            msg=f"results[0] doesn't match with results[1]. Cosine sim score: {cos_sim} Threshold: {COSINE_THRESHOLD}",
        )

        cos_sim = cosine_similarity(results[1], results[2])
        assertions.assertTrue(
            cos_sim > COSINE_THRESHOLD,
            msg=f"results[1] doesn't match with results[2]. Cosine sim score: {cos_sim} Threshold: {COSINE_THRESHOLD}",
        )

        assertions.assertTrue(
            times[0] > times[2],
            msg=f"Engine caching didn't speed up the compilation. Time taken without engine caching: {times[0]} ms, time taken with engine caching: {times[2]} ms",
        )

    @unittest.skipIf(not importlib.util.find_spec("torchvision"))
    def test_torch_compile_with_custom_engine_cache(self):

        import torchvision.models as models

        # Custom Engine Cache
        model = models.resnet18(pretrained=True).eval().to("cuda")

        engine_cache_dir = "/tmp/test_torch_compile_with_custom_engine_cache"
        if os.path.exists(engine_cache_dir):
            shutil.rmtree(engine_cache_dir)

        custom_engine_cache = MyEngineCache(engine_cache_dir)
        # The 1st iteration is to measure the compilation time without engine caching
        # The 2nd and 3rd iterations are to measure the compilation time with engine caching.
        # Since the 2nd iteration needs to compile and save the engine, it will be slower than the 1st iteration.
        # The 3rd iteration should be faster than the 1st iteration because it loads the cached engine.
        inputs = [torch.rand((100, 3, 224, 224)).to("cuda")]
        results = []
        times = []
        start = torch.cuda.Event(enable_timing=True)
        end = torch.cuda.Event(enable_timing=True)
        for i in range(3):
            # remove timing cache and reset dynamo for engine caching messurement
            if i == 0:
                cache_built_engines = False
                reuse_cached_engines = False
            else:
                cache_built_engines = True
                reuse_cached_engines = True

            start.record()
            compiled_model = torch.compile(
                model,
                backend="tensorrt",
                options={
                    "use_python_runtime": True,
                    "enabled_precisions": {torch.float},
                    "debug": False,
                    "min_block_size": 1,
                    "make_refittable": True,
                    "cache_built_engines": cache_built_engines,
                    "reuse_cached_engines": reuse_cached_engines,
                    "custom_engine_cache": custom_engine_cache,
                    "torch_executed_ops": {"torch.ops.aten.relu.default"},
                },
            )
            results.append(compiled_model(*inputs))  # trigger the compilation
            end.record()
            torch.cuda.synchronize()
            torch._dynamo.reset()
            times.append(start.elapsed_time(end))

        cos_sim = cosine_similarity(results[0], results[1])
        assertions.assertTrue(
            cos_sim > COSINE_THRESHOLD,
            msg=f"results[0] doesn't match with results[1]. Cosine sim score: {cos_sim} Threshold: {COSINE_THRESHOLD}",
        )

        cos_sim = cosine_similarity(results[1], results[2])
        assertions.assertTrue(
            cos_sim > COSINE_THRESHOLD,
            msg=f"results[1] doesn't match with results[2]. Cosine sim score: {cos_sim} Threshold: {COSINE_THRESHOLD}",
        )

        [
            assertions.assertTrue(
                count == 1,
                f"cache was not hit exactly once for entry ({h}, hit: {count})",
            )
            for h, count in custom_engine_cache.hashes.items()
        ]

    def test_torch_compile_change_input_shape(self):
        # Custom Engine Cache
        model = models.resnet18(pretrained=True).eval().to("cuda")

        engine_cache_dir = "/tmp/test_torch_compile_with_default_disk_engine_cache"
        if os.path.exists(engine_cache_dir):
            shutil.rmtree(engine_cache_dir)

        custom_engine_cache = MyEngineCache(engine_cache_dir)
        for i in range(3):
            # remove timing cache and reset dynamo for engine caching messurement
            inputs = [torch.rand((4 * (i + 1), 3, 224, 224)).to("cuda")]
            compiled_model = torch.compile(
                model,
                backend="tensorrt",
                options={
                    "use_python_runtime": True,
                    "enabled_precisions": {torch.float},
                    "debug": False,
                    "min_block_size": 1,
                    "make_refittable": True,
                    "cache_built_engines": True,
                    "reuse_cached_engines": True,
                    "custom_engine_cache": custom_engine_cache,
                    "torch_executed_ops": {"torch.ops.aten.relu.default"},
                },
            )

        [
            assertions.assertTrue(
                count == 0, f"Unintended cache hit for entry ({h}, hit: {count})"
            )
            for h, count in custom_engine_cache.hashes.items()
        ]<|MERGE_RESOLUTION|>--- conflicted
+++ resolved
@@ -178,11 +178,8 @@
 
 class TestEngineCache(TestCase):
 
-<<<<<<< HEAD
     @unittest.skipIf(not importlib.util.find_spec("torchvision"))
-=======
     @pytest.mark.xfail
->>>>>>> 5719928e
     def test_dynamo_compile_with_default_disk_engine_cache(self):
 
         import torchvision.models as models
@@ -327,8 +324,12 @@
             for h, count in custom_engine_cache.hashes.items()
         ]
 
+    @unittest.skipIf(not importlib.util.find_spec("torchvision"))
     def test_dynamo_compile_change_input_shape(self):
         """Runs compilation 3 times, the cache should miss each time"""
+
+        import torchvision.models as models
+
         model = models.resnet18(pretrained=True).eval().to("cuda")
         # Mark the dim0 of inputs as dynamic
 
@@ -359,11 +360,8 @@
             for h, count in custom_engine_cache.hashes.items()
         ]
 
-<<<<<<< HEAD
     @unittest.skipIf(not importlib.util.find_spec("torchvision"))
-=======
     @pytest.mark.xfail
->>>>>>> 5719928e
     def test_torch_compile_with_default_disk_engine_cache(self):
 
         import torchvision.models as models
