from typing import List, Optional, Union

import numpy as np
import torch
import tensorrt as trt
import torch
from torch.fx.node import Target
from torch_tensorrt import _enums
from torch_tensorrt.dynamo.conversion import impl
from torch_tensorrt.dynamo.conversion._ConversionContext import ConversionContext
from torch_tensorrt.dynamo.conversion.converter_utils import (
    SourceIR,
    cast_trt_tensor,
    get_trt_tensor,
)
from torch_tensorrt import _enums
from torch_tensorrt.fx.types import TRTTensor


def full(
    ctx: ConversionContext,
    target: Union[Target, str],
    source_ir: Optional[SourceIR],
    name: str,
    shape: Union[List[int], TRTTensor],
    fill_value: Union[int, float, bool],
<<<<<<< HEAD
    dtype: Union[torch.dtype, trt.DataType]
) -> TRTTensor:
    output_dtype = _enums.dtype._from(dtype)
=======
    dtype: Union[torch.dtype, trt.DataType] = None,
) -> TRTTensor:
    fill_value_tensor = torch.tensor(fill_value)
    if dtype is None:
        output_dtype = _enums.dtype._from(fill_value_tensor.dtype)
    else:
        output_dtype = _enums.dtype._from(dtype)
    # in static shape scenario, shape is a list of int
>>>>>>> 7d0f5407
    if isinstance(shape, List):
        # in static shape scenario, shape is a list of int
        if all(isinstance(dim, int) for dim in shape):
            output_np_dtype = output_dtype.try_to(np.dtype, use_default=True)
            return np.full(shape, fill_value, dtype=output_np_dtype)
        else:
            shape = impl.cat.cat(
                ctx, target, source_ir, name + "_concat_shape", shape, 0
            )

    # in dynamic shape scenario, shape is a shape tensor
    # use IFillLayer to fill the shape tensor with LINSPACE value
<<<<<<< HEAD
    output_trt_dtype = output_dtype.to(trt.DataType, use_default=True)
    layer = ctx.net.add_fill(shape.shape, trt.FillOperation.LINSPACE, output_trt_dtype)
=======
    layer = ctx.net.add_fill(
        shape.shape, trt.FillOperation.LINSPACE, trt.DataType.INT32
    )
>>>>>>> 7d0f5407
    layer.set_input(0, shape)
    layer.set_input(
        1, get_trt_tensor(ctx, 0, name + "_start", dtype=trt.DataType.INT32, min_rank=0)
    )
    delta = get_trt_tensor(
        ctx,
        1,
        name + "_delta",
        dtype=trt.DataType.INT32,
    )
    input = []
    for _ in range(shape.shape[0]):
        input.append(delta)
    delta = impl.cat.cat(ctx, target, source_ir, name + "_cat", input, dim=0)
    layer.set_input(2, delta)
    output = layer.get_output(0)

    # fill the output tensor with the actual fill_value
    output = impl.elementwise.mul(ctx, target, source_ir, name + "_mul", output, 0)
    # https://stackoverflow.com/questions/37888620/comparing-boolean-and-int-using-isinstance
    if type(fill_value) in (int, float):
        if isinstance(fill_value, float):
            output = cast_trt_tensor(
                ctx, output, trt.float32, name + "_casted", target, source_ir
            )
        output = impl.elementwise.add(
            ctx, target, source_ir, name + "_add", output, fill_value
        )

    if isinstance(fill_value, bool):
        output = cast_trt_tensor(
            ctx, output, trt.bool, name + "_casted", target, source_ir
        )
        output = impl.elementwise.logical_or(
            ctx, target, source_ir, name + "_add", output, fill_value
        )
    breakpoint()
    return output<|MERGE_RESOLUTION|>--- conflicted
+++ resolved
@@ -1,7 +1,6 @@
 from typing import List, Optional, Union
 
 import numpy as np
-import torch
 import tensorrt as trt
 import torch
 from torch.fx.node import Target
@@ -13,7 +12,6 @@
     cast_trt_tensor,
     get_trt_tensor,
 )
-from torch_tensorrt import _enums
 from torch_tensorrt.fx.types import TRTTensor
 
 
@@ -24,11 +22,6 @@
     name: str,
     shape: Union[List[int], TRTTensor],
     fill_value: Union[int, float, bool],
-<<<<<<< HEAD
-    dtype: Union[torch.dtype, trt.DataType]
-) -> TRTTensor:
-    output_dtype = _enums.dtype._from(dtype)
-=======
     dtype: Union[torch.dtype, trt.DataType] = None,
 ) -> TRTTensor:
     fill_value_tensor = torch.tensor(fill_value)
@@ -37,7 +30,6 @@
     else:
         output_dtype = _enums.dtype._from(dtype)
     # in static shape scenario, shape is a list of int
->>>>>>> 7d0f5407
     if isinstance(shape, List):
         # in static shape scenario, shape is a list of int
         if all(isinstance(dim, int) for dim in shape):
@@ -50,14 +42,9 @@
 
     # in dynamic shape scenario, shape is a shape tensor
     # use IFillLayer to fill the shape tensor with LINSPACE value
-<<<<<<< HEAD
-    output_trt_dtype = output_dtype.to(trt.DataType, use_default=True)
-    layer = ctx.net.add_fill(shape.shape, trt.FillOperation.LINSPACE, output_trt_dtype)
-=======
     layer = ctx.net.add_fill(
         shape.shape, trt.FillOperation.LINSPACE, trt.DataType.INT32
     )
->>>>>>> 7d0f5407
     layer.set_input(0, shape)
     layer.set_input(
         1, get_trt_tensor(ctx, 0, name + "_start", dtype=trt.DataType.INT32, min_rank=0)
@@ -94,5 +81,5 @@
         output = impl.elementwise.logical_or(
             ctx, target, source_ir, name + "_add", output, fill_value
         )
-    breakpoint()
+
     return output