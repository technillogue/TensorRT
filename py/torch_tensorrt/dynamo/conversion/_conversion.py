--- conflicted
+++ resolved
@@ -16,7 +16,7 @@
     TRTInterpreterResult,
 )
 from torch_tensorrt.dynamo.runtime import PythonTorchTensorRTModule, TorchTensorRTModule
-from torch_tensorrt.dynamo.utils import get_torch_inputs, get_model_device
+from torch_tensorrt.dynamo.utils import get_model_device, get_torch_inputs
 
 logger = logging.getLogger(__name__)
 
@@ -29,32 +29,22 @@
     truncate_double: bool = False,
 ) -> List[dtype]:
     """
-<<<<<<< HEAD
     This function performs model inference to determine the output dtypes
-    and truncates them accordingly.
+    and truncates them accordingly. inputs can be either arg_inputs or flattened input list.
+    If it is flattened list, kwarg_inputs should be None, as it is already included in the flattened input.
     """
     # TODO: We can also determine output dtypes from the module.graph based on node metadata.
     # However, our converter tests use fx.symbolic_trace which sometimes does not provide metadata,
     # so we stick to the model inference approach currently.
-=======
-    inputs can be either arg_inputs or flattened input list. If it is flattened list, kwarg_inputs
-    should be None, as it is already included in the flattened input.
-    """
->>>>>>> 6321710e
     with maybe_disable_fake_tensor_mode():
         # Get the device on which the model exists
         # For large models, this can be done on CPU to save GPU memory allocation for TRT.
         device = get_model_device(module)
         torch_inputs = get_torch_inputs(inputs, device)
-<<<<<<< HEAD
-        module_outputs = module(*torch_inputs)
-=======
         if kwarg_inputs is None:
             kwarg_inputs = {}
         torch_kwarg_inputs = get_torch_inputs(kwarg_inputs, device)
-        module = module.to(device.to(torch.device))
         module_outputs = module(*torch_inputs, **torch_kwarg_inputs)
->>>>>>> 6321710e
         if not isinstance(module_outputs, (list, tuple)):
             module_outputs = [module_outputs]
 
