from __future__ import annotations

import logging
from contextlib import nullcontext
from typing import Any, Dict, List, Optional, Sequence, Tuple

import torch
import torch_tensorrt
from torch.nn import Module
from torch_tensorrt._Device import Device
from torch_tensorrt._enums import dtype
from torch_tensorrt.dynamo._settings import CompilationSettings
from torch_tensorrt.dynamo.runtime.tools import (
    _is_switch_required,
    _select_rt_device,
    multi_gpu_device_check,
)
from torch_tensorrt.dynamo.utils import DYNAMIC_DIM
from torch_tensorrt.logging import TRT_LOGGER

<<<<<<< HEAD
=======
import tensorrt as trt

>>>>>>> 6321710e
logger = logging.getLogger(__name__)


class PythonTorchTensorRTModule(Module):  # type: ignore[misc]
    """PythonTorchTensorRTModule is a PyTorch module which encompasses an arbitrary TensorRT Engine.

    This module is backed by the Torch-TensorRT runtime and is only compatible with
    FX / Dynamo / Python deployments. This module cannot be serialized to torchscript via torch.jit.trace for C++ deployment.
    """

    def __init__(
        self,
        serialized_engine: Optional[bytes] = None,
        input_binding_names: Optional[List[str]] = None,
        output_binding_names: Optional[List[str]] = None,
        *,
        name: str = "",
        settings: CompilationSettings = CompilationSettings(),
    ):
        """Takes a name, target device, serialized TensorRT engine, and binding names / order and constructs
        a PyTorch ``torch.nn.Module`` around it. Uses TensorRT Python APIs to run the engine

        Arguments:
            serialized_engine (bytes): Serialized TensorRT engine in the form of a bytearray
            input_binding_names (List[str]): List of input TensorRT engine binding names in the order they would be passed to the TRT modules
            output_binding_names (List[str]): List of output TensorRT engine binding names in the order they should be returned

        Keyword Arguments:
            name (str): Name for module
            settings (torch_tensorrt.dynamo.CompilationSettings): Settings used to compile engine, assumes engine was built with default compilation settings if object not passed

        Example:

            .. code-block:: py

                trt_module = PythonTorchTensorRTModule(
                    engine_str,
                    input_binding_names=["x"],
                    output_binding_names=["output"],
                    name="my_module",
                    settings=CompilationSettings(device=torch.cuda.current_device)
                )

        """
        super(PythonTorchTensorRTModule, self).__init__()
        self._register_state_dict_hook(PythonTorchTensorRTModule._on_state_dict)

        # Run multi-gpu device check to validate engine instantiation
        multi_gpu_device_check()

        self.name = name
        self.input_buffers: List[torch.Tensor] = []
        self.output_buffers: List[torch.Tensor] = []
        self.cudagraph: Optional[torch.cuda.CUDAGraph] = None
        self.active_stream: Optional[torch.cuda.Stream] = None

        # TODO: Make the below a Dictionary {shape: cudagraph}
        self.shape_key: Optional[str] = None

        # See https://github.com/pytorch/pytorch/blob/acfe237a71af609e837a34bb38048aa8acb8eb4d/torch/cuda/graphs.py#L92-L98
        # Unused currently - to be used by Dynamic Shape support implementation
        self.memory_pool = None

        self.serialized_engine = serialized_engine
        self.input_names = (
            input_binding_names if input_binding_names is not None else []
        )
        self.output_names = (
            output_binding_names if output_binding_names is not None else []
        )
        self.initialized = False
        self.target_device_id = (
            settings.device.gpu_id
            if settings.device is not None
            else Device._current_device().gpu_id
        )
        self.target_device_properties = torch.cuda.get_device_properties(
            self.target_device_id
        )
        self.profiling_enabled = settings.debug if settings.debug is not None else False
        self.settings = settings
        self.engine = None

        if self.serialized_engine is not None and not self.settings.lazy_engine_init:
            self.setup_engine()

    def setup_engine(self) -> None:
        self.initialized = True
        runtime = trt.Runtime(TRT_LOGGER)
        self.engine = runtime.deserialize_cuda_engine(self.serialized_engine)
        self.context = self.engine.create_execution_context()

        assert self.engine.num_io_tensors == (
            len(self.input_names) + len(self.output_names)
        )

        self.input_dtypes = [
            dtype._from(self.engine.get_tensor_dtype(input_name))
            for input_name in self.input_names
        ]
        self.input_shapes = [
            self.engine.get_tensor_shape(input_name) for input_name in self.input_names
        ]
        self.output_dtypes = [
            dtype._from(self.engine.get_tensor_dtype(output_name))
            for output_name in self.output_names
        ]
        self.output_shapes = [
            self.engine.get_tensor_shape(output_name)
            for output_name in self.output_names
        ]

        if torch_tensorrt.runtime.get_cudagraphs_mode():
            self.cudagraph = torch.cuda.CUDAGraph()
            self.graph_capturer = torch.cuda.graphs.graph(self.cudagraph)

        # Set the active stream using the current device
        current_stream = torch.cuda.current_stream()
        if current_stream == torch.cuda.default_stream():
            self.active_stream = torch.cuda.Stream()
            torch.cuda.set_stream(self.active_stream)
        else:
            self.active_stream = current_stream

    def _check_initialized(self) -> None:
        if not self.initialized:
            raise RuntimeError("PythonTorchTensorRTModule is not initialized.")

    def _on_state_dict(self, state_dict: Dict[str, Any], prefix: str, _: Any) -> None:
        state_dict[prefix + "engine"] = self.serialized_engine
        state_dict[prefix + "input_names"] = self.input_names
        state_dict[prefix + "output_names"] = self.output_names

    def _load_from_state_dict(
        self,
        state_dict: Dict[str, Any],
        prefix: str,
        local_metadata: Any,
        strict: Any,
        missing_keys: Any,
        unexpected_keys: Any,
        error_msgs: Any,
    ) -> None:
        self.serialized_engine = state_dict[prefix + "engine"]
        self.input_names = state_dict[prefix + "input_names"]
        self.output_names = state_dict[prefix + "output_names"]

        # Run multi-gpu device check to validate engine instantiation
        multi_gpu_device_check()
        self.setup_engine()

    def __getstate__(self) -> Dict[str, Any]:
        state = self.__dict__.copy()
        state["engine"] = bytearray(self.engine.serialize())
        state.pop("context", None)
        return state

    def __setstate__(self, state: Dict[str, Any]) -> None:
        logger = trt.Logger()
        runtime = trt.Runtime(logger)
        state["engine"] = runtime.deserialize_cuda_engine(state["engine"])
        self.__dict__.update(state)
        if self.engine:
            self.context = self.engine.create_execution_context()

    def __deepcopy__(self, memo: Any) -> PythonTorchTensorRTModule:
        cls = self.__class__
        result = cls.__new__(cls)
        memo[id(self)] = result
        result.__setstate__(self.__getstate__())
        return result

    def forward(self, *inputs: torch.Tensor) -> torch.Tensor | Tuple[torch.Tensor, ...]:
        # Ensure inputs are available in all scopes and cast symbolic integers to Tensors
        contiguous_inputs: List[torch.Tensor] = [
            (i.contiguous() if isinstance(i, torch.Tensor) else torch.tensor(i).cuda())
            for i in inputs
        ]
        with (
            torch.autograd.profiler.record_function("PythonTorchTensorRTModule:Forward")
            if self.profiling_enabled
            else nullcontext()
        ):
            self._check_initialized()

            cudagraphs_enabled = torch_tensorrt.runtime.get_cudagraphs_mode()
            need_cudagraphs_record = (
                cudagraphs_enabled and not self.cudagraphs_validate_shapes(inputs)
            )

            # If cudagraphs is not enabled or the recorded graph shapes are either uninitialized or invalid
            if not cudagraphs_enabled or need_cudagraphs_record:
                # If in safe mode, check at each iteration for for whether a switch is required
                if (
                    torch_tensorrt.runtime.multi_device_safe_mode._PY_RT_MULTI_DEVICE_SAFE_MODE
                ):
                    curr_device_id = torch.cuda.current_device()
                    curr_device_properties = torch.cuda.get_device_properties(
                        curr_device_id
                    )
                    logger.debug(f"Current Device: cuda:{curr_device_id}")

                    # If a switch is required, move all inputs to new device and set as active device
                    if _is_switch_required(
                        curr_device_id,
                        self.target_device_id,
                        curr_device_properties,
                        self.target_device_properties,
                    ):
                        device_id, _ = _select_rt_device(
                            curr_device_id,
                            self.target_device_id,
                            self.target_device_properties,
                        )

                        # Update current device
                        device = torch.device(device_id)
                        torch.cuda.set_device(device_id)

                        # Update current stream
                        current_stream = torch.cuda.current_stream(device)
                        if current_stream == torch.cuda.default_stream(device):
                            self.active_stream = torch.cuda.Stream(device)
                            torch.cuda.set_stream(self.active_stream)
                        else:
                            self.active_stream = current_stream

                        contiguous_inputs = [
                            tensor.to(device) for tensor in contiguous_inputs
                        ]
                        logger.warning(f"Moved all input Tensors to cuda:{device_id}")

                with (
                    torch.autograd.profiler.record_function(
                        "PythonTorchTensorRTModule:ProcessInputs"
                    )
                    if self.profiling_enabled
                    else nullcontext()
                ):
                    assert len(contiguous_inputs) == len(
                        self.input_names
                    ), f"Wrong number of inputs, expect {len(self.input_names)} get {len(contiguous_inputs)}."

                    if cudagraphs_enabled:
                        # If cudagraphs is enabled, this memory is reserved for future cudagraph runs
                        # Clone is required to avoid re-using user-provided GPU memory
                        contiguous_inputs = [i.clone() for i in contiguous_inputs]

                    bindings = []
                    for i, input_name in enumerate(self.input_names):
                        if not contiguous_inputs[i].is_cuda:
                            logger.warning(
                                f"Detected input {input_name} of engine {self.engine.name} is not on a cuda device. "
                                "This tensor is being moved by the runtime but for performance considerations, "
                                "ensure your inputs are all on GPU and open an issue here "
                                "(https://github.com/pytorch/TensorRT/issues) if this warning persists."
                            )
                            contiguous_inputs = (
                                contiguous_inputs[:i]
                                + [contiguous_inputs[i].cuda()]
                                + contiguous_inputs[i + 1 :]
                            )

                        assert (
                            contiguous_inputs[i].dtype == self.input_dtypes[i]
                        ), f"Dtype mismatch for {i}th input({input_name}). Expect {self.input_dtypes[i]}, got {contiguous_inputs[i].dtype}."

                        # For shape tensors, we use CPU pointers and for data tensors, we use GPU pointers
                        # as per TensorRT requirements
                        if self.engine.is_shape_inference_io(input_name):
                            # Shape tensor inputs are casted to int64 explicitly
                            # Currently Torch CPU pointers are not working; numpy pointers are used instead
                            # to refer to underlying memory
                            inputs_cpu = (
                                contiguous_inputs[i]
                                .cpu()
                                .to(torch.int64)
                                .numpy()
                                .copy()
                            )
                            self.context.set_tensor_address(
                                input_name, inputs_cpu.ctypes.data
                            )
                            bindings.append(inputs_cpu.ctypes.data)
                        else:
                            self.context.set_input_shape(
                                input_name, tuple(contiguous_inputs[i].shape)
                            )
                            self.context.set_tensor_address(
                                input_name, contiguous_inputs[i].data_ptr()
                            )
                            bindings.append(contiguous_inputs[i].data_ptr())

                    # Check if input shapes can be inferred.
                    uninferred_input_names = self.context.infer_shapes()
                    if uninferred_input_names:
                        logger.warning(
                            f"The shapes of the inputs: {uninferred_input_names} cannot be inferred and could lead to undefined behavior. \
                                    This could happen if the input tensor addresses/shapes haven't been configured correctly"
                        )

                with (
                    torch.autograd.profiler.record_function(
                        "PythonTorchTensorRTModule:ProcessOutputs"
                    )
                    if self.profiling_enabled
                    else nullcontext()
                ):
                    # create output tensors
                    outputs: List[torch.Tensor] = []

                    for i, output_name in enumerate(self.output_names):
                        shape = tuple(self.context.get_tensor_shape(output_name))

                        if DYNAMIC_DIM in shape:
                            raise ValueError(
                                "Encountered dynamic output shapes during runtime. This could mean the network has data-dependent output shapes which is not currently supported."
                            )

                        output = torch.empty(
                            size=shape,
                            dtype=self.output_dtypes[i].to(torch.dtype),
                            device=torch.cuda.current_device(),
                        )
                        bindings.append(output.data_ptr())
                        outputs.append(output)

                # Assign tensor address appropriately
                for idx in range(self.engine.num_io_tensors):
                    self.context.set_tensor_address(
                        self.engine.get_tensor_name(idx), bindings[idx]
                    )

            with (
                torch.autograd.profiler.record_function(
                    "PythonTorchTensorRTModule:TensorRTRuntime"
                )
                if self.profiling_enabled
                else nullcontext()
            ):

                if not cudagraphs_enabled:
                    self.context.execute_async_v3(self.active_stream.cuda_stream)  # type: ignore

                elif need_cudagraphs_record:
                    self.input_buffers = list(contiguous_inputs)
                    self.output_buffers = list(outputs)

                    graph_capturer_stream = self.graph_capturer.capture_stream

                    self.context.execute_async_v3(graph_capturer_stream.cuda_stream)
                    graph_capturer_stream.synchronize()

                    with self.graph_capturer:
                        self.context.execute_async_v3(graph_capturer_stream.cuda_stream)

                else:
                    for idx, input_tensor in enumerate(inputs):
                        self.input_buffers[idx].copy_(input_tensor, non_blocking=True)

                    self.cudagraph.replay()  # type: ignore

            if cudagraphs_enabled:
                model_outputs = tuple(output.clone() for output in self.output_buffers)
            else:
                model_outputs = tuple(outputs)

            if len(model_outputs) == 1:
                return model_outputs[0]

            return model_outputs

    def enable_profiling(self, profiler: "trt.IProfiler" = None) -> None:
        """
        Enable TensorRT profiling. After calling this function, TensorRT will report
        time spent on each layer in stdout for each forward run.
        """
        self._check_initialized()

        if not self.context.profiler:
            self.context.profiler = trt.Profiler() if profiler is None else profiler

        self.profiling_enabled = True

    def disable_profiling(self) -> None:
        """
        Disable TensorRT profiling.
        """
        self._check_initialized()
        torch.cuda.synchronize()
        del self.context
        self.context = self.engine.create_execution_context()
        self.profiling_enabled = False

    def get_layer_info(self) -> str:
        """
        Get layer info of the engine. Only support for TRT > 8.2.
        """
        inspector = self.engine.create_engine_inspector()
        engine_json: str = inspector.get_engine_information(
            trt.LayerInformationFormat.JSON
        )
        return engine_json

    def cudagraphs_validate_shapes(self, inputs: Sequence[torch.Tensor]) -> bool:
        """
        Validates the input shapes of the forward function
        versus the version currently active for the
        """
        # Representation of input shapes to a given model
        # Shapes are concatenated as so:
        # x: (3, 4), y: (4, 5) --> Key: (3,4)(4,5)
        new_shape_key = "".join(str(tuple(t.shape)).replace(" ", "") for t in inputs)

        # If the new shape key differs from the existing one,
        # invalidate the old shape key and remove the CUDAGraph
        if new_shape_key != self.shape_key:
            logger.debug(f"Resetting Cudagraph on new shape key {new_shape_key}")
            self.shape_key = new_shape_key
            self.cudagraph.reset()  # type: ignore
            return False

        return True<|MERGE_RESOLUTION|>--- conflicted
+++ resolved
@@ -4,6 +4,7 @@
 from contextlib import nullcontext
 from typing import Any, Dict, List, Optional, Sequence, Tuple
 
+import tensorrt as trt
 import torch
 import torch_tensorrt
 from torch.nn import Module
@@ -18,11 +19,6 @@
 from torch_tensorrt.dynamo.utils import DYNAMIC_DIM
 from torch_tensorrt.logging import TRT_LOGGER
 
-<<<<<<< HEAD
-=======
-import tensorrt as trt
-
->>>>>>> 6321710e
 logger = logging.getLogger(__name__)
 
 
