--- conflicted
+++ resolved
@@ -55,9 +55,5 @@
     use_python_runtime: Optional[bool] = USE_PYTHON_RUNTIME
     truncate_long_and_double: bool = TRUNCATE_LONG_AND_DOUBLE
     use_fast_partitioner: bool = USE_FAST_PARTITIONER
-<<<<<<< HEAD
     enable_experimental_decompositions: bool = ENABLE_EXPERIMENTAL_DECOMPOSITIONS
-=======
-    enable_experimental_decompositions: bool = ENABLE_EXPERIMENTAL_DECOMPOSITIONS
-    device: Device = field(default_factory=default_device)
->>>>>>> 2860be64
+    device: Device = field(default_factory=default_device)