--- conflicted
+++ resolved
@@ -483,26 +483,6 @@
     Returns:
         A Numpy array.
     """
-<<<<<<< HEAD
-    layer_i = network.add_identity(input)
-    layer_i.set_output_type(0, cast_type)
-    set_layer_name(layer_i, target, f"{name}_dtype_change")
-    return layer_i.get_output(0)
-
-
-def to_numpy(tensor: Optional[torch.Tensor]) -> Optional[np.ndarray]:
-    """
-    Convert a PyTorch Tensor to a Numpy Array. If the tensor is
-    quantized it will be dequantized first.
-
-    Args:
-        tensor (Optional[torch.Tensor]): A PyTorch tensor or None.
-
-    Returns:
-        A Numpy array.
-    """
-=======
->>>>>>> a1d94c1c
 
     if tensor is None:
         return tensor
