#include "core/plugins/impl/interpolate_plugin.h"
#include "core/plugins/plugins.h"
#include "core/util/prelude.h"

namespace trtorch {
namespace core {
namespace plugins {
namespace impl {

/*
 * InterpolatePlugin class implementations
 */

InterpolatePlugin::InterpolatePlugin(
    std::vector<int64_t> in_shape,
    std::vector<int64_t> out_shape,
    std::vector<int64_t> size,
    std::vector<double> scales,
    std::string mode,
    bool align_corners,
    bool use_scales)
    : in_shape_(in_shape),
      out_shape_(out_shape),
      size_(size),
      scales_(scales),
      mode_(mode),
      align_corners_(align_corners),
      use_scales_(use_scales) {
  if (use_scales) {
    TRTORCH_ASSERT(mode_ != "adaptive_avg_pool2d", "use_scales is not valid for adaptive_avg_pool2d");
    TRTORCH_ASSERT(
        scales_.size() != 0, "Attempted to use interpolate plugin without providing scales while use_scales=true");
    at::Tensor input = at::randint(1, 10, in_shape, {at::kCUDA});
    at::Tensor output;

    if (mode_ == "linear") {
      output = at::upsample_linear1d(input, c10::nullopt, align_corners_, scales_[0]);
    } else if (mode_ == "bilinear") {
      output = at::upsample_bilinear2d(input, c10::nullopt, align_corners_, scales_);
      std::cout << output.sizes() << std::endl;
    } else if (mode_ == "trilinear") {
      output = at::upsample_trilinear3d(input, c10::nullopt, align_corners_, scales_);
    }

    out_shape_ = output.sizes().vec();
  } else {
    TRTORCH_ASSERT(
        (size_.size() != 0 && out_shape_.size() != 0),
        "Attempted to use interpolate plugin without providing output size while use_scales=false");
  }
}

InterpolatePlugin::InterpolatePlugin(const char* data, size_t length) {
  std::istringstream data_stream(std::string(data, length));

  torch::serialize::InputArchive input_archive;
  input_archive.load_from(data_stream);

  {
    torch::IValue value;
    input_archive.read("in_shape", value);
    in_shape_ = value.toIntVector();
  }
  {
    torch::IValue value;
    input_archive.read("out_shape", value);
    out_shape_ = value.toIntVector();
  }
  {
    torch::IValue value;
    input_archive.read("size", value);
    size_ = value.toIntVector();
  }
  {
    torch::IValue value;
    input_archive.read("scales", value);
    scales_ = value.toDoubleVector();
  }
  {
    torch::IValue value;
    input_archive.read("mode", value);
    mode_ = value.toStringRef();
  }
  {
    torch::IValue value;
    input_archive.read("align_corners", value);
    align_corners_ = value.toBool();
  }
  {
    torch::IValue value;
    input_archive.read("use_scales", value);
    use_scales_ = value.toBool();
  }
}

std::vector<int64_t> InterpolatePlugin::getInputShape() {
  return in_shape_;
}

std::vector<int64_t> InterpolatePlugin::getOutputShape() {
  return out_shape_;
}

std::vector<int64_t> InterpolatePlugin::getOutputSize() {
  return size_;
}

<<<<<<< HEAD
int InterpolatePlugin::getNbOutputs() const noexcept {
=======
int InterpolatePlugin::getNbOutputs() const {
>>>>>>> eb39f9c2
  if (mode_ == "adaptive_max_pool2d") {
    return 2;
  } else {
    return 1;
  }
}

const char* InterpolatePlugin::getPluginType() const noexcept {
  return "Interpolate";
}

const char* InterpolatePlugin::getPluginVersion() const noexcept {
  return "1";
}

const char* InterpolatePlugin::getPluginNamespace() const noexcept {
  return "trtorch";
}

nvinfer1::IPluginV2DynamicExt* InterpolatePlugin::clone() const noexcept {
  return new InterpolatePlugin(in_shape_, out_shape_, size_, scales_, mode_, align_corners_, use_scales_);
}

nvinfer1::DimsExprs InterpolatePlugin::getOutputDimensions(
    int outputIndex,
    const nvinfer1::DimsExprs* inputs,
    int nbInputs,
    nvinfer1::IExprBuilder& exprBuilder) noexcept {
  nvinfer1::DimsExprs output(inputs[0]);

  // TODO: This should enable the case of using this plugin with dynamic shape, scale factor and align corners == true
  // to cover the different implementations between PyTorch and TRT. However TRT currently does not support doubles for
  // ExprBuilder constants. Once that is possible enable this code and remove the code in the constructor if
  // (use_scales_) {
  //   auto input_dimsexprs = inputs[0];
  //   output.d[0] = exprBuilder.operation(DimensionOperation::kMAX, *input_dimsexprs.d[0], *exprBuilder.constant(0));
  //   if (mode_ == "linear") {
  //     output.d[1] = exprBuilder.operation(DimensionOperation::kPROD, *input_dimsexprs.d[1],
  //     *exprBuilder.constant(scales_[1]));
  //   } else if (mode_ == "bilinear") {
  //     output.d[1] = exprBuilder.operation(DimensionOperation::kPROD, *input_dimsexprs.d[1],
  //     *exprBuilder.constant(scales_[1])); output.d[2] = exprBuilder.operation(DimensionOperation::kPROD,
  //     *input_dimsexprs.d[2], *exprBuilder.constant(scales_[2]));
  //   } else if (mode_ == "trilinear") {
  //     output.d[1] = exprBuilder.operation(DimensionOperation::kPROD, *input_dimsexprs.d[1],
  //     *exprBuilder.constant(scales_[1])); output.d[2] = exprBuilder.operation(DimensionOperation::kPROD,
  //     *input_dimsexprs.d[2], *exprBuilder.constant(scales_[2])); output.d[3] =
  //     exprBuilder.operation(DimensionOperation::kPROD, *input_dimsexprs.d[3], *exprBuilder.constant(scales_[3]));
  //   }
  // } else {
  for (unsigned int i = 0; i < out_shape_.size(); i++) {
    output.d[i] = exprBuilder.constant(out_shape_[i]);
  }
  //}

  return output;
}

nvinfer1::DataType InterpolatePlugin::getOutputDataType(int index, const nvinfer1::DataType* inputTypes, int nbInputs)
    const noexcept {
  return nvinfer1::DataType::kFLOAT;
}

<<<<<<< HEAD
int InterpolatePlugin::initialize() noexcept {
=======
int InterpolatePlugin::initialize() {
>>>>>>> eb39f9c2
  return 0;
}

void InterpolatePlugin::serialize(void* buffer) const noexcept {
  std::string data = serializeToString();
  size_t size = getSerializationSize();

  data.copy((char*)buffer, size);
}

std::string InterpolatePlugin::serializeToString() const {
  torch::serialize::OutputArchive output_archive;

  output_archive.write("in_shape", torch::IValue(in_shape_));
  output_archive.write("out_shape", torch::IValue(out_shape_));
  output_archive.write("size", torch::IValue(size_));
  output_archive.write("scales", torch::IValue(scales_));
  output_archive.write("mode", torch::IValue(mode_));
  output_archive.write("align_corners", torch::IValue(align_corners_));
  output_archive.write("use_scales", torch::IValue(use_scales_));

  std::ostringstream data_str;
  output_archive.save_to(data_str);

  return data_str.str();
}

size_t InterpolatePlugin::getSerializationSize() const noexcept {
  return serializeToString().size();
}

bool InterpolatePlugin::supportsFormatCombination(
    int pos,
    const nvinfer1::PluginTensorDesc* inOut,
    int nbInputs,
<<<<<<< HEAD
    int nbOutputs) noexcept {
=======
    int nbOutputs) {
  TRTORCH_ASSERT(nbInputs == 1, "Expected a single tensor as input to interpolate plugin");

>>>>>>> eb39f9c2
  if (mode_ == "adaptive_max_pool2d") {
    TRTORCH_ASSERT(nbOutputs == 2, "Expected 2 tensors as output to interpolate plugin");
    TRTORCH_ASSERT(0 <= pos && pos <= 2, "There should be exactly 3 connections to the plugin - 1 input, 2 output");
  } else {
    TRTORCH_ASSERT(nbOutputs == 1, "Expected a single tensor as output to interpolate plugin");
    TRTORCH_ASSERT(0 <= pos && pos <= 1, "There should be exactly 2 connections to the plugin - 1 input, 1 output");
  }

  const nvinfer1::PluginTensorDesc& in = inOut[0];

  if (pos == 0) {
    return (in.type == nvinfer1::DataType::kFLOAT) && (in.format == nvinfer1::TensorFormat::kLINEAR);
  }

  // pos == 1, accessing information about output tensor
  const nvinfer1::PluginTensorDesc& out = inOut[1];

  return (in.type == out.type) && (in.format == out.format);
}

void InterpolatePlugin::configurePlugin(
    const nvinfer1::DynamicPluginTensorDesc* in,
    int nbInputs,
    const nvinfer1::DynamicPluginTensorDesc* out,
    int nbOutputs) noexcept {
  dtype_ = nvinfer1::DataType::kFLOAT;
}

size_t InterpolatePlugin::getWorkspaceSize(
    const nvinfer1::PluginTensorDesc* inputs,
    int nbInputs,
    const nvinfer1::PluginTensorDesc* outputs,
    int nbOutputs) const noexcept {
  return 0;
}

int InterpolatePlugin::enqueue(
    const nvinfer1::PluginTensorDesc* inputDesc,
    const nvinfer1::PluginTensorDesc* outputDesc,
    const void* const* inputs,
    void* const* outputs,
    void* workspace,
<<<<<<< HEAD
    cudaStream_t stream) noexcept {
=======
    cudaStream_t stream) {
>>>>>>> eb39f9c2
  at::Tensor input =
      at::from_blob((void*)inputs[0], util::toVec(inputDesc->dims), [](void*) {}, {at::kCUDA}).to(torch::kFloat);
  at::Tensor output =
      at::from_blob(outputs[0], util::toVec(outputDesc->dims), [](void*) {}, {at::kCUDA}).to(torch::kFloat);

  at::cuda::CUDAStream torch_stream = at::cuda::getStreamFromPool();
  at::cuda::CUDAStreamGuard torch_guard(torch_stream);

  cudaEvent_t event;
  cudaEventCreate(&event);
  cudaEventRecord(event, stream);

  cudaStreamWaitEvent(torch_stream.stream(), event, 0);
  at::Tensor out;
  if (use_scales_) {
    if (mode_ == "linear") {
      out = at::upsample_linear1d(input, c10::nullopt, align_corners_, {scales_[0]});
    } else if (mode_ == "bilinear") {
      out = at::upsample_bilinear2d(input, c10::nullopt, align_corners_, scales_);
    } else if (mode_ == "trilinear") {
      out = at::upsample_trilinear3d(input, c10::nullopt, align_corners_, scales_);
    }
  } else {
    if (mode_ == "linear") {
      out = at::upsample_linear1d(input, {size_[0]}, align_corners_);
    } else if (mode_ == "bilinear") {
      out = at::upsample_bilinear2d(input, {size_[0], size_[1]}, align_corners_);
    } else if (mode_ == "trilinear") {
      out = at::upsample_trilinear3d(input, {size_[0], size_[1], size_[2]}, align_corners_);
    } else if (mode_ == "adaptive_avg_pool2d") {
      out = at::adaptive_avg_pool2d(input, {size_[0], size_[1]});
    } else if (mode_ == "adaptive_max_pool2d") {
      out = std::get<0>(at::adaptive_max_pool2d(input, {size_[0], size_[1]}));
    }
  }

  output.copy_(out);
  cudaEvent_t torch_event;
  cudaEventCreate(&torch_event);
  cudaEventRecord(torch_event, torch_stream.stream());

  cudaStreamWaitEvent(stream, torch_event, 0);

  cudaEventDestroy(event);
  cudaEventDestroy(torch_event);

  return 0;
}

/*
 * InterpolatePluginCreator class implementations
 */

InterpolatePluginCreator::InterpolatePluginCreator() {
  mPluginAttributes.emplace_back(nvinfer1::PluginField("in_shape", nullptr, nvinfer1::PluginFieldType::kINT32, 1));
  mPluginAttributes.emplace_back(nvinfer1::PluginField("out_shape", nullptr, nvinfer1::PluginFieldType::kINT32, 1));
  mPluginAttributes.emplace_back(nvinfer1::PluginField("out_size", nullptr, nvinfer1::PluginFieldType::kINT32, 1));
  mPluginAttributes.emplace_back(nvinfer1::PluginField("scales", nullptr, nvinfer1::PluginFieldType::kFLOAT32, 1));
  mPluginAttributes.emplace_back(nvinfer1::PluginField("mode", nullptr, nvinfer1::PluginFieldType::kCHAR, 1));
  mPluginAttributes.emplace_back(nvinfer1::PluginField("align_corners", nullptr, nvinfer1::PluginFieldType::kINT32, 1));
  mPluginAttributes.emplace_back(nvinfer1::PluginField("use_scales", nullptr, nvinfer1::PluginFieldType::kINT32, 1));

  mFC.nbFields = mPluginAttributes.size();
  mFC.fields = mPluginAttributes.data();
}

const char* InterpolatePluginCreator::getPluginNamespace() const noexcept {
  return "trtorch";
}

const char* InterpolatePluginCreator::getPluginName() const noexcept {
  return "Interpolate";
}

const char* InterpolatePluginCreator::getPluginVersion() const noexcept {
  return "1";
}

nvinfer1::IPluginV2* InterpolatePluginCreator::createPlugin(
    const char* name,
    const nvinfer1::PluginFieldCollection* fc) noexcept {
  std::vector<int64_t> in_shape;
  std::vector<int64_t> out_shape;
  std::vector<int64_t> out_size;
  std::vector<double> scales;
  std::string mode;
  int32_t align_corners = 0;
  int32_t use_scales = 0;

  for (int i = 0; i < fc->nbFields; i++) {
    std::string field_name(fc->fields[i].name);
    if (field_name.compare("in_shape") == 0) {
      auto in_shape_values = static_cast<const int32_t*>(fc->fields[i].data);
      in_shape.assign(in_shape_values, in_shape_values + fc->fields[i].length);
    } else if (field_name.compare("out_shape") == 0) {
      auto out_shape_values = static_cast<const int32_t*>(fc->fields[i].data);
      out_shape.assign(out_shape_values, out_shape_values + fc->fields[i].length);
    } else if (field_name.compare("out_size") == 0) {
      auto out_size_values = static_cast<const int32_t*>(fc->fields[i].data);
      out_size.assign(out_size_values, out_size_values + fc->fields[i].length);
    } else if (field_name.compare("scales") == 0) {
      auto scales_values = static_cast<const double*>(fc->fields[i].data);
      scales.assign(scales_values, scales_values + fc->fields[i].length);
    } else if (field_name.compare("mode") == 0) {
      mode = *static_cast<const std::string*>(fc->fields[i].data);
    } else if (field_name.compare("align_corners") == 0) {
      align_corners = *static_cast<const int32_t*>(fc->fields[i].data);
    } else if (field_name.compare("use_scales") == 0) {
      use_scales = *static_cast<const int32_t*>(fc->fields[i].data);
    }
  }
  InterpolatePlugin* plugin =
      new InterpolatePlugin(in_shape, out_shape, out_size, scales, mode, (bool)align_corners, (bool)use_scales);
  return plugin;
}

nvinfer1::IPluginV2* InterpolatePluginCreator::deserializePlugin(
    const char* name,
    const void* serialData,
    size_t serialLength) noexcept {
  name_ = name;
  return new InterpolatePlugin((const char*)serialData, serialLength);
}

const nvinfer1::PluginFieldCollection* InterpolatePluginCreator::getFieldNames() noexcept {
  return nullptr;
}

REGISTER_TRTORCH_PLUGIN(InterpolatePluginCreator);

} // namespace impl
} // namespace plugins
} // namespace core
} // namespace trtorch<|MERGE_RESOLUTION|>--- conflicted
+++ resolved
@@ -105,11 +105,8 @@
   return size_;
 }
 
-<<<<<<< HEAD
+
 int InterpolatePlugin::getNbOutputs() const noexcept {
-=======
-int InterpolatePlugin::getNbOutputs() const {
->>>>>>> eb39f9c2
   if (mode_ == "adaptive_max_pool2d") {
     return 2;
   } else {
@@ -173,11 +170,8 @@
   return nvinfer1::DataType::kFLOAT;
 }
 
-<<<<<<< HEAD
+
 int InterpolatePlugin::initialize() noexcept {
-=======
-int InterpolatePlugin::initialize() {
->>>>>>> eb39f9c2
   return 0;
 }
 
@@ -213,13 +207,10 @@
     int pos,
     const nvinfer1::PluginTensorDesc* inOut,
     int nbInputs,
-<<<<<<< HEAD
     int nbOutputs) noexcept {
-=======
-    int nbOutputs) {
+
   TRTORCH_ASSERT(nbInputs == 1, "Expected a single tensor as input to interpolate plugin");
 
->>>>>>> eb39f9c2
   if (mode_ == "adaptive_max_pool2d") {
     TRTORCH_ASSERT(nbOutputs == 2, "Expected 2 tensors as output to interpolate plugin");
     TRTORCH_ASSERT(0 <= pos && pos <= 2, "There should be exactly 3 connections to the plugin - 1 input, 2 output");
@@ -262,11 +253,7 @@
     const void* const* inputs,
     void* const* outputs,
     void* workspace,
-<<<<<<< HEAD
     cudaStream_t stream) noexcept {
-=======
-    cudaStream_t stream) {
->>>>>>> eb39f9c2
   at::Tensor input =
       at::from_blob((void*)inputs[0], util::toVec(inputDesc->dims), [](void*) {}, {at::kCUDA}).to(torch::kFloat);
   at::Tensor output =
