#include "core/plugins/impl/interpolate_plugin.h"
#include "core/plugins/plugins.h"
#include "core/util/prelude.h"

namespace trtorch {
namespace core {
namespace plugins {
namespace impl {

/*
 * InterpolatePlugin class implementations
 */

InterpolatePlugin::InterpolatePlugin(
    std::vector<int64_t> in_shape,
    std::vector<int64_t> out_shape,
    std::vector<int64_t> size,
    std::vector<double> scales,
    std::string mode,
    bool align_corners,
    bool use_scales)
    : in_shape_(in_shape),
      out_shape_(out_shape),
      size_(size),
      scales_(scales),
      mode_(mode),
      align_corners_(align_corners),
      use_scales_(use_scales) {
  if (use_scales) {
    TRTORCH_ASSERT(mode_ != "adaptive_avg_pool2d", "use_scales is not valid for adaptive_avg_pool2d");
    TRTORCH_ASSERT(
        scales_.size() != 0, "Attempted to use interpolate plugin without providing scales while use_scales=true");
    at::Tensor input = at::randint(1, 10, in_shape, {at::kCUDA});
    at::Tensor output;

    if (mode_ == "linear") {
      output = at::upsample_linear1d(input, c10::nullopt, align_corners_, scales_[0]);
    } else if (mode_ == "bilinear") {
      output = at::upsample_bilinear2d(input, c10::nullopt, align_corners_, scales_);
      std::cout << output.sizes() << std::endl;
    } else if (mode_ == "trilinear") {
      output = at::upsample_trilinear3d(input, c10::nullopt, align_corners_, scales_);
    }

    out_shape_ = output.sizes().vec();
  } else {
    TRTORCH_ASSERT(
        (size_.size() != 0 && out_shape_.size() != 0),
        "Attempted to use interpolate plugin without providing output size while use_scales=false");
  }
}

InterpolatePlugin::InterpolatePlugin(const char* data, size_t length) {
  std::istringstream data_stream(std::string(data, length));

  torch::serialize::InputArchive input_archive;
  input_archive.load_from(data_stream);

  {
    torch::IValue value;
    input_archive.read("in_shape", value);
    in_shape_ = value.toIntVector();
  }
  {
    torch::IValue value;
    input_archive.read("out_shape", value);
    out_shape_ = value.toIntVector();
  }
  {
    torch::IValue value;
    input_archive.read("size", value);
    size_ = value.toIntVector();
  }
  {
    torch::IValue value;
    input_archive.read("scales", value);
    scales_ = value.toDoubleVector();
  }
  {
    torch::IValue value;
    input_archive.read("mode", value);
    mode_ = value.toStringRef();
  }
  {
    torch::IValue value;
    input_archive.read("align_corners", value);
    align_corners_ = value.toBool();
  }
  {
    torch::IValue value;
    input_archive.read("use_scales", value);
    use_scales_ = value.toBool();
  }
}

std::vector<int64_t> InterpolatePlugin::getInputShape() {
  return in_shape_;
}

std::vector<int64_t> InterpolatePlugin::getOutputShape() {
  return out_shape_;
}

std::vector<int64_t> InterpolatePlugin::getOutputSize() {
  return size_;
}

int InterpolatePlugin::getNbOutputs() const noexcept {
  if (mode_ == "adaptive_max_pool2d") {
    return 2;
  } else {
    return 1;
  }
}

const char* InterpolatePlugin::getPluginType() const noexcept {
  return "Interpolate";
}

const char* InterpolatePlugin::getPluginVersion() const noexcept {
  return "1";
}

const char* InterpolatePlugin::getPluginNamespace() const noexcept {
  return "trtorch";
}

nvinfer1::IPluginV2DynamicExt* InterpolatePlugin::clone() const noexcept {
  return new InterpolatePlugin(in_shape_, out_shape_, size_, scales_, mode_, align_corners_, use_scales_);
}

nvinfer1::DimsExprs InterpolatePlugin::getOutputDimensions(
    int outputIndex,
    const nvinfer1::DimsExprs* inputs,
    int nbInputs,
    nvinfer1::IExprBuilder& exprBuilder) noexcept {
  nvinfer1::DimsExprs output(inputs[0]);

  // TODO: This should enable the case of using this plugin with dynamic shape, scale factor and align corners == true
  // to cover the different implementations between PyTorch and TRT. However TRT currently does not support doubles for
  // ExprBuilder constants. Once that is possible enable this code and remove the code in the constructor if
  // (use_scales_) {
  //   auto input_dimsexprs = inputs[0];
  //   output.d[0] = exprBuilder.operation(DimensionOperation::kMAX, *input_dimsexprs.d[0], *exprBuilder.constant(0));
  //   if (mode_ == "linear") {
  //     output.d[1] = exprBuilder.operation(DimensionOperation::kPROD, *input_dimsexprs.d[1],
  //     *exprBuilder.constant(scales_[1]));
  //   } else if (mode_ == "bilinear") {
  //     output.d[1] = exprBuilder.operation(DimensionOperation::kPROD, *input_dimsexprs.d[1],
  //     *exprBuilder.constant(scales_[1])); output.d[2] = exprBuilder.operation(DimensionOperation::kPROD,
  //     *input_dimsexprs.d[2], *exprBuilder.constant(scales_[2]));
  //   } else if (mode_ == "trilinear") {
  //     output.d[1] = exprBuilder.operation(DimensionOperation::kPROD, *input_dimsexprs.d[1],
  //     *exprBuilder.constant(scales_[1])); output.d[2] = exprBuilder.operation(DimensionOperation::kPROD,
  //     *input_dimsexprs.d[2], *exprBuilder.constant(scales_[2])); output.d[3] =
  //     exprBuilder.operation(DimensionOperation::kPROD, *input_dimsexprs.d[3], *exprBuilder.constant(scales_[3]));
  //   }
  // } else {
  for (unsigned int i = 0; i < out_shape_.size(); i++) {
    output.d[i] = exprBuilder.constant(out_shape_[i]);
  }
  //}

  return output;
}

nvinfer1::DataType InterpolatePlugin::getOutputDataType(int index, const nvinfer1::DataType* inputTypes, int nbInputs)
    const noexcept {
  return nvinfer1::DataType::kFLOAT;
}

int InterpolatePlugin::initialize() noexcept {
  return 0;
}

void InterpolatePlugin::serialize(void* buffer) const noexcept {
  std::string data = serializeToString();
  size_t size = getSerializationSize();

  data.copy((char*)buffer, size);
}

std::string InterpolatePlugin::serializeToString() const {
  torch::serialize::OutputArchive output_archive;

  output_archive.write("in_shape", torch::IValue(in_shape_));
  output_archive.write("out_shape", torch::IValue(out_shape_));
  output_archive.write("size", torch::IValue(size_));
  output_archive.write("scales", torch::IValue(scales_));
  output_archive.write("mode", torch::IValue(mode_));
  output_archive.write("align_corners", torch::IValue(align_corners_));
  output_archive.write("use_scales", torch::IValue(use_scales_));

  std::ostringstream data_str;
  output_archive.save_to(data_str);

  return data_str.str();
}

size_t InterpolatePlugin::getSerializationSize() const noexcept {
  return serializeToString().size();
}

bool InterpolatePlugin::supportsFormatCombination(
    int pos,
    const nvinfer1::PluginTensorDesc* inOut,
    int nbInputs,
    int nbOutputs) noexcept {
<<<<<<< HEAD
  TRTORCH_ASSERT(nbInputs == 1, "Expected a single tensor as input to interpolate plugin");

=======
  if (nbInputs != 1) {
    LOG_ERROR("Expected a single tensor as input to interpolate plugin");
  }
>>>>>>> ddc89509
  if (mode_ == "adaptive_max_pool2d") {
    if (nbOutputs != 2) {
      LOG_ERROR("Expected 2 tensors as output to interpolate plugin");
    }
    if (pos < 0 || pos > 2) {
      LOG_ERROR("There should be exactly 3 connections to the plugin - 1 input, 2 output");
    }
  } else {
    if (nbOutputs != 1) {
      LOG_ERROR("Expected a single tensor as output to interpolate plugin");
    }
    if (pos < 0 || pos > 1) {
      LOG_ERROR("There should be exactly 2 connections to the plugin - 1 input, 1 output");
    }
  }

  const nvinfer1::PluginTensorDesc& in = inOut[0];

  if (pos == 0) {
    return (in.type == nvinfer1::DataType::kFLOAT) && (in.format == nvinfer1::TensorFormat::kLINEAR);
  }

  // pos == 1, accessing information about output tensor
  const nvinfer1::PluginTensorDesc& out = inOut[1];

  return (in.type == out.type) && (in.format == out.format);
}

void InterpolatePlugin::configurePlugin(
    const nvinfer1::DynamicPluginTensorDesc* in,
    int nbInputs,
    const nvinfer1::DynamicPluginTensorDesc* out,
    int nbOutputs) noexcept {
  dtype_ = nvinfer1::DataType::kFLOAT;
}

size_t InterpolatePlugin::getWorkspaceSize(
    const nvinfer1::PluginTensorDesc* inputs,
    int nbInputs,
    const nvinfer1::PluginTensorDesc* outputs,
    int nbOutputs) const noexcept {
  return 0;
}

int InterpolatePlugin::enqueue(
    const nvinfer1::PluginTensorDesc* inputDesc,
    const nvinfer1::PluginTensorDesc* outputDesc,
    const void* const* inputs,
    void* const* outputs,
    void* workspace,
    cudaStream_t stream) noexcept {
  at::Tensor input =
      at::from_blob((void*)inputs[0], util::toVec(inputDesc->dims), [](void*) {}, {at::kCUDA}).to(torch::kFloat);
  at::Tensor output =
      at::from_blob(outputs[0], util::toVec(outputDesc->dims), [](void*) {}, {at::kCUDA}).to(torch::kFloat);

  at::cuda::CUDAStream torch_stream = at::cuda::getStreamFromPool();
  at::cuda::CUDAStreamGuard torch_guard(torch_stream);

  cudaEvent_t event;
  cudaEventCreate(&event);
  cudaEventRecord(event, stream);

  cudaStreamWaitEvent(torch_stream.stream(), event, 0);
  at::Tensor out;
  if (use_scales_) {
    if (mode_ == "linear") {
      out = at::upsample_linear1d(input, c10::nullopt, align_corners_, {scales_[0]});
    } else if (mode_ == "bilinear") {
      out = at::upsample_bilinear2d(input, c10::nullopt, align_corners_, scales_);
    } else if (mode_ == "trilinear") {
      out = at::upsample_trilinear3d(input, c10::nullopt, align_corners_, scales_);
    }
  } else {
    if (mode_ == "linear") {
      out = at::upsample_linear1d(input, {size_[0]}, align_corners_);
    } else if (mode_ == "bilinear") {
      out = at::upsample_bilinear2d(input, {size_[0], size_[1]}, align_corners_);
    } else if (mode_ == "trilinear") {
      out = at::upsample_trilinear3d(input, {size_[0], size_[1], size_[2]}, align_corners_);
    } else if (mode_ == "adaptive_avg_pool2d") {
      out = at::adaptive_avg_pool2d(input, {size_[0], size_[1]});
    } else if (mode_ == "adaptive_max_pool2d") {
      out = std::get<0>(at::adaptive_max_pool2d(input, {size_[0], size_[1]}));
    }
  }

  output.copy_(out);
  cudaEvent_t torch_event;
  cudaEventCreate(&torch_event);
  cudaEventRecord(torch_event, torch_stream.stream());

  cudaStreamWaitEvent(stream, torch_event, 0);

  cudaEventDestroy(event);
  cudaEventDestroy(torch_event);

  return 0;
}

/*
 * InterpolatePluginCreator class implementations
 */

InterpolatePluginCreator::InterpolatePluginCreator() {
  mPluginAttributes.emplace_back(nvinfer1::PluginField("in_shape", nullptr, nvinfer1::PluginFieldType::kINT32, 1));
  mPluginAttributes.emplace_back(nvinfer1::PluginField("out_shape", nullptr, nvinfer1::PluginFieldType::kINT32, 1));
  mPluginAttributes.emplace_back(nvinfer1::PluginField("out_size", nullptr, nvinfer1::PluginFieldType::kINT32, 1));
  mPluginAttributes.emplace_back(nvinfer1::PluginField("scales", nullptr, nvinfer1::PluginFieldType::kFLOAT32, 1));
  mPluginAttributes.emplace_back(nvinfer1::PluginField("mode", nullptr, nvinfer1::PluginFieldType::kCHAR, 1));
  mPluginAttributes.emplace_back(nvinfer1::PluginField("align_corners", nullptr, nvinfer1::PluginFieldType::kINT32, 1));
  mPluginAttributes.emplace_back(nvinfer1::PluginField("use_scales", nullptr, nvinfer1::PluginFieldType::kINT32, 1));

  mFC.nbFields = mPluginAttributes.size();
  mFC.fields = mPluginAttributes.data();
}

const char* InterpolatePluginCreator::getPluginNamespace() const noexcept {
  return "trtorch";
}

const char* InterpolatePluginCreator::getPluginName() const noexcept {
  return "Interpolate";
}

const char* InterpolatePluginCreator::getPluginVersion() const noexcept {
  return "1";
}

nvinfer1::IPluginV2* InterpolatePluginCreator::createPlugin(
    const char* name,
    const nvinfer1::PluginFieldCollection* fc) noexcept {
  std::vector<int64_t> in_shape;
  std::vector<int64_t> out_shape;
  std::vector<int64_t> out_size;
  std::vector<double> scales;
  std::string mode;
  int32_t align_corners = 0;
  int32_t use_scales = 0;

  for (int i = 0; i < fc->nbFields; i++) {
    std::string field_name(fc->fields[i].name);
    if (field_name.compare("in_shape") == 0) {
      auto in_shape_values = static_cast<const int32_t*>(fc->fields[i].data);
      in_shape.assign(in_shape_values, in_shape_values + fc->fields[i].length);
    } else if (field_name.compare("out_shape") == 0) {
      auto out_shape_values = static_cast<const int32_t*>(fc->fields[i].data);
      out_shape.assign(out_shape_values, out_shape_values + fc->fields[i].length);
    } else if (field_name.compare("out_size") == 0) {
      auto out_size_values = static_cast<const int32_t*>(fc->fields[i].data);
      out_size.assign(out_size_values, out_size_values + fc->fields[i].length);
    } else if (field_name.compare("scales") == 0) {
      auto scales_values = static_cast<const double*>(fc->fields[i].data);
      scales.assign(scales_values, scales_values + fc->fields[i].length);
    } else if (field_name.compare("mode") == 0) {
      mode = *static_cast<const std::string*>(fc->fields[i].data);
    } else if (field_name.compare("align_corners") == 0) {
      align_corners = *static_cast<const int32_t*>(fc->fields[i].data);
    } else if (field_name.compare("use_scales") == 0) {
      use_scales = *static_cast<const int32_t*>(fc->fields[i].data);
    }
  }
  InterpolatePlugin* plugin =
      new InterpolatePlugin(in_shape, out_shape, out_size, scales, mode, (bool)align_corners, (bool)use_scales);
  return plugin;
}

nvinfer1::IPluginV2* InterpolatePluginCreator::deserializePlugin(
    const char* name,
    const void* serialData,
    size_t serialLength) noexcept {
  name_ = name;
  return new InterpolatePlugin((const char*)serialData, serialLength);
}

const nvinfer1::PluginFieldCollection* InterpolatePluginCreator::getFieldNames() noexcept {
  return nullptr;
}

REGISTER_TRTORCH_PLUGIN(InterpolatePluginCreator);

} // namespace impl
} // namespace plugins
} // namespace core
} // namespace trtorch<|MERGE_RESOLUTION|>--- conflicted
+++ resolved
@@ -206,14 +206,10 @@
     const nvinfer1::PluginTensorDesc* inOut,
     int nbInputs,
     int nbOutputs) noexcept {
-<<<<<<< HEAD
-  TRTORCH_ASSERT(nbInputs == 1, "Expected a single tensor as input to interpolate plugin");
-
-=======
+
   if (nbInputs != 1) {
     LOG_ERROR("Expected a single tensor as input to interpolate plugin");
   }
->>>>>>> ddc89509
   if (mode_ == "adaptive_max_pool2d") {
     if (nbOutputs != 2) {
       LOG_ERROR("Expected 2 tensors as output to interpolate plugin");
