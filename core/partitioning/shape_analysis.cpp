<<<<<<< HEAD
#include "core/partitioning/shape_analysis.h"
#include <ATen/ATen.h>
#include "core/util/prelude.h"
#include "torch/csrc/jit/api/module.h"
#include "torch/csrc/jit/passes/constant_pooling.h"

namespace torch_tensorrt {
namespace core {
namespace partitioning {

at::Tensor generateSingleInput(ir::Input& input, c10::optional<at::ScalarType>& type_opt) {
  auto cur_shape = input.input_shape;
  std::vector<int64_t> shape;
  shape.insert(shape.begin(), std::begin(cur_shape.d), std::begin(cur_shape.d) + cur_shape.nbDims);
  // auto type_opt = types[input.first][i];
  auto type = at::kFloat;
  if (type_opt) {
    type = type_opt.value();
  } else {
    LOG_WARNING("Input type for doing shape analysis could not be determined, defaulting to F32");
  }
  auto in = at::randint(5, shape, {at::kCUDA}).to(type);
  // ivalue_map[input.first] = in.clone();
  return in;
}

std::unordered_map<const torch::jit::Value*, torch::jit::IValue> generateRandomInputs(
    std::unordered_map<const torch::jit::Value*, std::vector<ir::Input>>& inputs,
    std::unordered_map<const torch::jit::Value*, std::vector<c10::optional<at::ScalarType>>>& types) {
  // generate random inputs for running pytorch segments
  std::unordered_map<const torch::jit::Value*, torch::jit::IValue> ivalue_map;

  for (auto& input : inputs) {
    if (input.first->type()->kind() == torch::jit::TypeKind::ListType) {
      // create list
      std::vector<torch::jit::IValue> list;
      c10::TypePtr elementType = c10::TensorType::get();
      auto generic_list = c10::impl::GenericList(elementType);
      for (size_t i = 0; i < input.second.size(); i++) {
        auto in = generateSingleInput(input.second[i], types[input.first][i]);
        generic_list.push_back(in.clone());
      }
      ivalue_map[input.first] = c10::IValue(generic_list);
    } else if (input.first->type()->kind() == torch::jit::TypeKind::TupleType) {
      // create tuple
      std::vector<torch::jit::IValue> list;
      for (size_t i = 0; i < input.second.size(); i++) {
        auto in = generateSingleInput(input.second[i], types[input.first][i]);
        list.push_back(in.clone());
      }
      auto tuple = c10::ivalue::Tuple::create(list); // create tuple ptr
      ivalue_map[input.first] = c10::IValue(tuple);
    } else {
      auto in = generateSingleInput(input.second[0], types[input.first][0]);
      ivalue_map[input.first] = in.clone();
    }
  }
  return ivalue_map;
}

void getSegmentsOutputByRunning(
    SegmentedBlock& seg_block,
    std::unordered_map<const torch::jit::Value*, torch::jit::IValue>& ivalues_maps,
    const PartitionInfo& partition_info) {
  // create a module to run the graph
  auto g = seg_block.g();
  auto copy_g = g->copy();

  // create tuple for multiple outputs
  if (seg_block.raw_outputs().size() > 1) {
    auto new_output_node = copy_g->appendNode(copy_g->createTuple(copy_g->outputs()));
    for (int idx = copy_g->outputs().size() - 1; idx >= 0; --idx) {
      copy_g->eraseOutput(idx);
    }

    copy_g->registerOutput(new_output_node->outputs()[0]);
  }

  torch::jit::script::Module cur_mod(c10::QualifiedName("module"));

  auto self = copy_g->insertInput(0, "self_1");
  self->setType(cur_mod.type());

  auto cur_method = cur_mod._ivalue()->compilation_unit()->create_function(c10::QualifiedName("forward"), copy_g);
  auto schema = util::GenerateGraphSchema(cur_method->name(), copy_g);
  cur_mod.type()->addMethod(cur_method);
  cur_method->setSchema(schema);

  std::vector<torch::jit::IValue> jit_inputs_ivalues;

  // set inputs ivalues, now supports Tensor/Int to pass argumentes between different segments
  for (auto& input : seg_block.raw_inputs()) {
    TORCHTRT_CHECK(
        ivalues_maps.count(input),
        "Could not find torch::jit::Value* " << input->debugName() << " produced from "
                                             << util::node_info(input->node())
                                             << " in lowering graph for mini graph input.\n");
    if (input->node()->kind() == torch::jit::prim::Param) {
      jit_inputs_ivalues.push_back(ivalues_maps[input]);
    } else if (input->type()->isSubtypeOf(torch::jit::TensorType::get())) {
      jit_inputs_ivalues.push_back(ivalues_maps[input].toTensor());
    } else if (input->type()->isSubtypeOf(torch::jit::IntType::get())) {
      jit_inputs_ivalues.push_back(ivalues_maps[input].toInt());
    } else if (input->type()->isSubtypeOf(torch::jit::BoolType::get())) {
      jit_inputs_ivalues.push_back(ivalues_maps[input].toBool());
    } else if (input->type()->kind() == torch::jit::TypeKind::ListType) {
      // create list
      jit_inputs_ivalues.push_back(ivalues_maps[input].toList());
      ;
    } else if (input->type()->kind() == torch::jit::TypeKind::TupleType) {
      // create tuple
      jit_inputs_ivalues.push_back(ivalues_maps[input].toTuple());
    } else if (input->type()->kind() == torch::jit::TypeKind::NumberType) {
      jit_inputs_ivalues.push_back(ivalues_maps[input].toScalar());
    } else if (input->type()->kind() == torch::jit::TypeKind::DictType) {
      jit_inputs_ivalues.push_back(ivalues_maps[input].toGenericDict());
    } else if (input->type()->kind() == torch::jit::TypeKind::DeviceObjType) {
      jit_inputs_ivalues.push_back(ivalues_maps[input].toDevice());
    } else {
      TORCHTRT_THROW_ERROR(
          "Expected to find type " << input->type()->str() << " for value " << input->debugName()
                                   << " but get nothing. ");
    }
  }

  // run segments to get outputs for later segments input shape, and other arguments such as Int
  std::vector<torch::jit::IValue> jit_results;
  torch::jit::IValue jit_results_ivalues = cur_mod.forward(jit_inputs_ivalues);

  if (jit_results_ivalues.isTuple()) {
    auto results = jit_results_ivalues.toTuple()->elements();
    for (auto r : results) {
      jit_results.push_back(r);
    }
  } else {
    jit_results.push_back(jit_results_ivalues);
  }

  size_t idx = 0;
  for (auto& output : seg_block.raw_outputs()) {
    ivalues_maps[output] = jit_results[idx++];
  }

  // set input shape for each segmented block so we wil use it in conversion process
  std::vector<ir::Input> input_shapes;
  std::vector<at::ScalarType> input_types;
  for (auto& i : seg_block.raw_inputs()) {
    if (ivalues_maps[i].isTensor()) {
      // set the input_shape and data_type
      // we can use a temp value here instead of replacing the values in ivalues_map since we only use ivalues_map for
      // shape inference
      auto cur_ivalue = ivalues_maps[i];
      at::ScalarType t = cur_ivalue.toTensor().scalar_type();
      if (!partition_info.truncate_long_and_double && (t == at::kLong || t == at::kDouble)) {
        TORCHTRT_THROW_ERROR(
            "Unable to process subgraph input type of at::kLong/at::kDouble, try to compile model with truncate_long_and_double enabled");
      } else if (partition_info.truncate_long_and_double && t == at::kLong) {
        cur_ivalue = cur_ivalue.toTensor().to(at::kInt);
        LOG_WARNING("Truncating graph input type from at::kLong to at::kInt");
      } else if (partition_info.truncate_long_and_double && t == at::kDouble) {
        cur_ivalue = cur_ivalue.toTensor().to(at::kFloat);
        LOG_WARNING("Truncating graph input type from at::kDouble to at::kFloat");
      }
      c10::optional<nvinfer1::DataType> dtype = util::optTypeMetaToTRTDataType(cur_ivalue.toTensor().dtype());
      if (dtype == c10::nullopt) {
        TORCHTRT_THROW_ERROR("Unsupported input data type " << cur_ivalue.toTensor().dtype());
      }
      if (cur_ivalue.toTensor().sizes().size() == 0) {
        // handle Scalar types, which has sizes of []
        input_shapes.push_back(util::toVec(util::toDims(c10::List<long int>({1}))));
      } else {
        input_shapes.push_back(util::toVec(util::toDims(cur_ivalue.toTensor().sizes())));
      }
      input_types.push_back(cur_ivalue.toTensor().scalar_type());
    }
    // TODO: tuple and list inputs in subgraph
  }

  seg_block.register_inshapes(input_shapes);
  seg_block.register_intypes(input_types);
}

void runShapeAnalysis(
    std::vector<SegmentedBlock>& segmented_blocks,
    std::unordered_map<const torch::jit::Value*, torch::jit::IValue>& example_tensor_map,
    const PartitionInfo& partition_info) {
  // register every segment's input shape, and it's running output IValues
  for (auto& seg_block : segmented_blocks) {
    torch::jit::ConstantPooling(seg_block.g());
    getSegmentsOutputByRunning(seg_block, example_tensor_map, partition_info);
  }
  return;
}

} // namespace partitioning
} // namespace core
} // namespace torch_tensorrt
=======
#include "core/partitioning/shape_analysis.h"
#include <ATen/ATen.h>
#include <cstdint>
#include "core/util/prelude.h"
#include "torch/csrc/jit/api/module.h"
#include "torch/csrc/jit/passes/constant_pooling.h"

namespace torch_tensorrt {
namespace core {
namespace partitioning {

std::unordered_map<const torch::jit::Value*, torch::jit::IValue> generateRandomInputs(
    std::unordered_map<const torch::jit::Value*, ir::Input>& inputs,
    std::unordered_map<const torch::jit::Value*, c10::optional<at::ScalarType>>& types) {
  // generate random inputs for running pytorch segments
  std::unordered_map<const torch::jit::Value*, torch::jit::IValue> ivalue_map;

  uint64_t in_i = 0;
  for (auto& input : inputs) {
    auto cur_shape = input.second.input_shape;
    std::vector<int64_t> shape;
    shape.insert(shape.begin(), std::begin(cur_shape.d), std::begin(cur_shape.d) + cur_shape.nbDims);
    auto type_opt = types[input.first];
    auto type = at::kFloat;
    if (type_opt) {
      type = type_opt.value();
    } else {
      LOG_WARNING("Input type for doing shape analysis could not be determined, defaulting to F32");
    }
    auto in = at::randint(5, shape, {at::kCUDA}).to(type);
    ivalue_map[input.first] = in.clone();
    in_i++;
  }
  return ivalue_map;
}

void getSegmentsOutputByRunning(
    SegmentedBlock& seg_block,
    std::unordered_map<const torch::jit::Value*, torch::jit::IValue>& ivalues_maps,
    const PartitionInfo& partition_info) {
  // create a module to run the graph
  auto g = seg_block.g();
  auto copy_g = g->copy();

  // create tuple for multiple outputs
  if (seg_block.raw_outputs().size() > 1) {
    auto new_output_node = copy_g->appendNode(copy_g->createTuple(copy_g->outputs()));
    for (int idx = copy_g->outputs().size() - 1; idx >= 0; --idx) {
      copy_g->eraseOutput(idx);
    }

    copy_g->registerOutput(new_output_node->outputs()[0]);
  }

  torch::jit::script::Module cur_mod(c10::QualifiedName("module"));

  auto self = copy_g->insertInput(0, "self_1");
  self->setType(cur_mod.type());

  auto cur_method = cur_mod._ivalue()->compilation_unit()->create_function(c10::QualifiedName("forward"), copy_g);
  auto schema = util::GenerateGraphSchema(cur_method->name(), copy_g);
  cur_mod.type()->addMethod(cur_method);
  cur_method->setSchema(schema);

  std::vector<torch::jit::IValue> jit_inputs_ivalues;

  // set inputs ivalues, now supports Tensor/Int to pass argumentes between different segments
  for (auto& input : seg_block.raw_inputs()) {
    TORCHTRT_CHECK(
        ivalues_maps.count(input),
        "Could not find torch::jit::Value* " << input->debugName() << " produced from "
                                             << util::node_info(input->node())
                                             << " in lowering graph for mini graph input.\n");
    if (input->node()->kind() == torch::jit::prim::Param) {
      jit_inputs_ivalues.push_back(ivalues_maps[input]);
    } else if (input->type()->isSubtypeOf(torch::jit::TensorType::get())) {
      jit_inputs_ivalues.push_back(ivalues_maps[input].toTensor());
    } else if (input->type()->isSubtypeOf(torch::jit::IntType::get())) {
      jit_inputs_ivalues.push_back(ivalues_maps[input].toInt());
    } else if (input->type()->isSubtypeOf(torch::jit::BoolType::get())) {
      jit_inputs_ivalues.push_back(ivalues_maps[input].toBool());
    } else if (input->type()->kind() == torch::jit::TypeKind::ListType) {
      jit_inputs_ivalues.push_back(ivalues_maps[input].toList());
    } else if (input->type()->kind() == torch::jit::TypeKind::TupleType) {
      jit_inputs_ivalues.push_back(ivalues_maps[input].toTuple());
    } else if (input->type()->kind() == torch::jit::TypeKind::NumberType) {
      jit_inputs_ivalues.push_back(ivalues_maps[input].toScalar());
    } else if (input->type()->kind() == torch::jit::TypeKind::DictType) {
      jit_inputs_ivalues.push_back(ivalues_maps[input].toGenericDict());
    } else if (input->type()->kind() == torch::jit::TypeKind::DeviceObjType) {
      jit_inputs_ivalues.push_back(ivalues_maps[input].toDevice());
    } else {
      TORCHTRT_THROW_ERROR(
          "Expected to find type " << input->type()->str() << " for value " << input->debugName()
                                   << " but get nothing. ");
    }
  }

  // run segments to get outputs for later segments input shape, and other arguments such as Int
  std::vector<torch::jit::IValue> jit_results;
  torch::jit::IValue jit_results_ivalues = cur_mod.forward(jit_inputs_ivalues);

  if (jit_results_ivalues.isTuple()) {
    auto results = jit_results_ivalues.toTuple()->elements();
    for (auto r : results) {
      jit_results.push_back(r);
    }
  } else {
    jit_results.push_back(jit_results_ivalues);
  }

  size_t idx = 0;
  for (auto& output : seg_block.raw_outputs()) {
    ivalues_maps[output] = jit_results[idx++];
  }

  // set input shape for each segmented block so we wil use it in conversion process
  std::vector<ir::Input> input_shapes;
  std::vector<at::ScalarType> input_types;
  for (auto& i : seg_block.raw_inputs()) {
    if (ivalues_maps[i].isTensor()) {
      // set the input_shape and data_type
      // we can use a temp value here instead of replacing the values in ivalues_map since we only use ivalues_map for
      // shape inference
      auto cur_ivalue = ivalues_maps[i];
      at::ScalarType t = cur_ivalue.toTensor().scalar_type();
      if (!partition_info.truncate_long_and_double && (t == at::kLong || t == at::kDouble)) {
        TORCHTRT_THROW_ERROR(
            "Unable to process subgraph input type of at::kLong/at::kDouble, try to compile model with truncate_long_and_double enabled");
      } else if (partition_info.truncate_long_and_double && t == at::kLong) {
        cur_ivalue = cur_ivalue.toTensor().to(at::kInt);
        LOG_WARNING("Truncating graph input type from at::kLong to at::kInt");
      } else if (partition_info.truncate_long_and_double && t == at::kDouble) {
        cur_ivalue = cur_ivalue.toTensor().to(at::kFloat);
        LOG_WARNING("Truncating graph input type from at::kDouble to at::kFloat");
      }
      c10::optional<nvinfer1::DataType> dtype = util::optTypeMetaToTRTDataType(cur_ivalue.toTensor().dtype());
      if (dtype == c10::nullopt) {
        TORCHTRT_THROW_ERROR("Unsupported input data type " << cur_ivalue.toTensor().dtype());
      }
      if (cur_ivalue.toTensor().sizes().size() == 0) {
        // handle Scalar types, which has sizes of []
        input_shapes.push_back(util::toVec(util::toDims(c10::List<int64_t>({1}))));
      } else {
        input_shapes.push_back(util::toVec(util::toDims(cur_ivalue.toTensor().sizes())));
      }
      input_types.push_back(cur_ivalue.toTensor().scalar_type());
    }
  }

  seg_block.register_inshapes(input_shapes);
  seg_block.register_intypes(input_types);
}

void runShapeAnalysis(
    std::vector<SegmentedBlock>& segmented_blocks,
    std::unordered_map<const torch::jit::Value*, torch::jit::IValue>& example_tensor_map,
    const PartitionInfo& partition_info) {
  // register every segment's input shape, and it's running output IValues
  for (auto& seg_block : segmented_blocks) {
    torch::jit::ConstantPooling(seg_block.g());
    getSegmentsOutputByRunning(seg_block, example_tensor_map, partition_info);
  }
  return;
}

} // namespace partitioning
} // namespace core
} // namespace torch_tensorrt
>>>>>>> 84ffb674
<|MERGE_RESOLUTION|>--- conflicted
+++ resolved
@@ -1,369 +1,197 @@
-<<<<<<< HEAD
-#include "core/partitioning/shape_analysis.h"
-#include <ATen/ATen.h>
-#include "core/util/prelude.h"
-#include "torch/csrc/jit/api/module.h"
-#include "torch/csrc/jit/passes/constant_pooling.h"
-
-namespace torch_tensorrt {
-namespace core {
-namespace partitioning {
-
-at::Tensor generateSingleInput(ir::Input& input, c10::optional<at::ScalarType>& type_opt) {
-  auto cur_shape = input.input_shape;
-  std::vector<int64_t> shape;
-  shape.insert(shape.begin(), std::begin(cur_shape.d), std::begin(cur_shape.d) + cur_shape.nbDims);
-  // auto type_opt = types[input.first][i];
-  auto type = at::kFloat;
-  if (type_opt) {
-    type = type_opt.value();
-  } else {
-    LOG_WARNING("Input type for doing shape analysis could not be determined, defaulting to F32");
-  }
-  auto in = at::randint(5, shape, {at::kCUDA}).to(type);
-  // ivalue_map[input.first] = in.clone();
-  return in;
-}
-
-std::unordered_map<const torch::jit::Value*, torch::jit::IValue> generateRandomInputs(
-    std::unordered_map<const torch::jit::Value*, std::vector<ir::Input>>& inputs,
-    std::unordered_map<const torch::jit::Value*, std::vector<c10::optional<at::ScalarType>>>& types) {
-  // generate random inputs for running pytorch segments
-  std::unordered_map<const torch::jit::Value*, torch::jit::IValue> ivalue_map;
-
-  for (auto& input : inputs) {
-    if (input.first->type()->kind() == torch::jit::TypeKind::ListType) {
-      // create list
-      std::vector<torch::jit::IValue> list;
-      c10::TypePtr elementType = c10::TensorType::get();
-      auto generic_list = c10::impl::GenericList(elementType);
-      for (size_t i = 0; i < input.second.size(); i++) {
-        auto in = generateSingleInput(input.second[i], types[input.first][i]);
-        generic_list.push_back(in.clone());
-      }
-      ivalue_map[input.first] = c10::IValue(generic_list);
-    } else if (input.first->type()->kind() == torch::jit::TypeKind::TupleType) {
-      // create tuple
-      std::vector<torch::jit::IValue> list;
-      for (size_t i = 0; i < input.second.size(); i++) {
-        auto in = generateSingleInput(input.second[i], types[input.first][i]);
-        list.push_back(in.clone());
-      }
-      auto tuple = c10::ivalue::Tuple::create(list); // create tuple ptr
-      ivalue_map[input.first] = c10::IValue(tuple);
-    } else {
-      auto in = generateSingleInput(input.second[0], types[input.first][0]);
-      ivalue_map[input.first] = in.clone();
-    }
-  }
-  return ivalue_map;
-}
-
-void getSegmentsOutputByRunning(
-    SegmentedBlock& seg_block,
-    std::unordered_map<const torch::jit::Value*, torch::jit::IValue>& ivalues_maps,
-    const PartitionInfo& partition_info) {
-  // create a module to run the graph
-  auto g = seg_block.g();
-  auto copy_g = g->copy();
-
-  // create tuple for multiple outputs
-  if (seg_block.raw_outputs().size() > 1) {
-    auto new_output_node = copy_g->appendNode(copy_g->createTuple(copy_g->outputs()));
-    for (int idx = copy_g->outputs().size() - 1; idx >= 0; --idx) {
-      copy_g->eraseOutput(idx);
-    }
-
-    copy_g->registerOutput(new_output_node->outputs()[0]);
-  }
-
-  torch::jit::script::Module cur_mod(c10::QualifiedName("module"));
-
-  auto self = copy_g->insertInput(0, "self_1");
-  self->setType(cur_mod.type());
-
-  auto cur_method = cur_mod._ivalue()->compilation_unit()->create_function(c10::QualifiedName("forward"), copy_g);
-  auto schema = util::GenerateGraphSchema(cur_method->name(), copy_g);
-  cur_mod.type()->addMethod(cur_method);
-  cur_method->setSchema(schema);
-
-  std::vector<torch::jit::IValue> jit_inputs_ivalues;
-
-  // set inputs ivalues, now supports Tensor/Int to pass argumentes between different segments
-  for (auto& input : seg_block.raw_inputs()) {
-    TORCHTRT_CHECK(
-        ivalues_maps.count(input),
-        "Could not find torch::jit::Value* " << input->debugName() << " produced from "
-                                             << util::node_info(input->node())
-                                             << " in lowering graph for mini graph input.\n");
-    if (input->node()->kind() == torch::jit::prim::Param) {
-      jit_inputs_ivalues.push_back(ivalues_maps[input]);
-    } else if (input->type()->isSubtypeOf(torch::jit::TensorType::get())) {
-      jit_inputs_ivalues.push_back(ivalues_maps[input].toTensor());
-    } else if (input->type()->isSubtypeOf(torch::jit::IntType::get())) {
-      jit_inputs_ivalues.push_back(ivalues_maps[input].toInt());
-    } else if (input->type()->isSubtypeOf(torch::jit::BoolType::get())) {
-      jit_inputs_ivalues.push_back(ivalues_maps[input].toBool());
-    } else if (input->type()->kind() == torch::jit::TypeKind::ListType) {
-      // create list
-      jit_inputs_ivalues.push_back(ivalues_maps[input].toList());
-      ;
-    } else if (input->type()->kind() == torch::jit::TypeKind::TupleType) {
-      // create tuple
-      jit_inputs_ivalues.push_back(ivalues_maps[input].toTuple());
-    } else if (input->type()->kind() == torch::jit::TypeKind::NumberType) {
-      jit_inputs_ivalues.push_back(ivalues_maps[input].toScalar());
-    } else if (input->type()->kind() == torch::jit::TypeKind::DictType) {
-      jit_inputs_ivalues.push_back(ivalues_maps[input].toGenericDict());
-    } else if (input->type()->kind() == torch::jit::TypeKind::DeviceObjType) {
-      jit_inputs_ivalues.push_back(ivalues_maps[input].toDevice());
-    } else {
-      TORCHTRT_THROW_ERROR(
-          "Expected to find type " << input->type()->str() << " for value " << input->debugName()
-                                   << " but get nothing. ");
-    }
-  }
-
-  // run segments to get outputs for later segments input shape, and other arguments such as Int
-  std::vector<torch::jit::IValue> jit_results;
-  torch::jit::IValue jit_results_ivalues = cur_mod.forward(jit_inputs_ivalues);
-
-  if (jit_results_ivalues.isTuple()) {
-    auto results = jit_results_ivalues.toTuple()->elements();
-    for (auto r : results) {
-      jit_results.push_back(r);
-    }
-  } else {
-    jit_results.push_back(jit_results_ivalues);
-  }
-
-  size_t idx = 0;
-  for (auto& output : seg_block.raw_outputs()) {
-    ivalues_maps[output] = jit_results[idx++];
-  }
-
-  // set input shape for each segmented block so we wil use it in conversion process
-  std::vector<ir::Input> input_shapes;
-  std::vector<at::ScalarType> input_types;
-  for (auto& i : seg_block.raw_inputs()) {
-    if (ivalues_maps[i].isTensor()) {
-      // set the input_shape and data_type
-      // we can use a temp value here instead of replacing the values in ivalues_map since we only use ivalues_map for
-      // shape inference
-      auto cur_ivalue = ivalues_maps[i];
-      at::ScalarType t = cur_ivalue.toTensor().scalar_type();
-      if (!partition_info.truncate_long_and_double && (t == at::kLong || t == at::kDouble)) {
-        TORCHTRT_THROW_ERROR(
-            "Unable to process subgraph input type of at::kLong/at::kDouble, try to compile model with truncate_long_and_double enabled");
-      } else if (partition_info.truncate_long_and_double && t == at::kLong) {
-        cur_ivalue = cur_ivalue.toTensor().to(at::kInt);
-        LOG_WARNING("Truncating graph input type from at::kLong to at::kInt");
-      } else if (partition_info.truncate_long_and_double && t == at::kDouble) {
-        cur_ivalue = cur_ivalue.toTensor().to(at::kFloat);
-        LOG_WARNING("Truncating graph input type from at::kDouble to at::kFloat");
-      }
-      c10::optional<nvinfer1::DataType> dtype = util::optTypeMetaToTRTDataType(cur_ivalue.toTensor().dtype());
-      if (dtype == c10::nullopt) {
-        TORCHTRT_THROW_ERROR("Unsupported input data type " << cur_ivalue.toTensor().dtype());
-      }
-      if (cur_ivalue.toTensor().sizes().size() == 0) {
-        // handle Scalar types, which has sizes of []
-        input_shapes.push_back(util::toVec(util::toDims(c10::List<long int>({1}))));
-      } else {
-        input_shapes.push_back(util::toVec(util::toDims(cur_ivalue.toTensor().sizes())));
-      }
-      input_types.push_back(cur_ivalue.toTensor().scalar_type());
-    }
-    // TODO: tuple and list inputs in subgraph
-  }
-
-  seg_block.register_inshapes(input_shapes);
-  seg_block.register_intypes(input_types);
-}
-
-void runShapeAnalysis(
-    std::vector<SegmentedBlock>& segmented_blocks,
-    std::unordered_map<const torch::jit::Value*, torch::jit::IValue>& example_tensor_map,
-    const PartitionInfo& partition_info) {
-  // register every segment's input shape, and it's running output IValues
-  for (auto& seg_block : segmented_blocks) {
-    torch::jit::ConstantPooling(seg_block.g());
-    getSegmentsOutputByRunning(seg_block, example_tensor_map, partition_info);
-  }
-  return;
-}
-
-} // namespace partitioning
-} // namespace core
-} // namespace torch_tensorrt
-=======
-#include "core/partitioning/shape_analysis.h"
-#include <ATen/ATen.h>
-#include <cstdint>
-#include "core/util/prelude.h"
-#include "torch/csrc/jit/api/module.h"
-#include "torch/csrc/jit/passes/constant_pooling.h"
-
-namespace torch_tensorrt {
-namespace core {
-namespace partitioning {
-
-std::unordered_map<const torch::jit::Value*, torch::jit::IValue> generateRandomInputs(
-    std::unordered_map<const torch::jit::Value*, ir::Input>& inputs,
-    std::unordered_map<const torch::jit::Value*, c10::optional<at::ScalarType>>& types) {
-  // generate random inputs for running pytorch segments
-  std::unordered_map<const torch::jit::Value*, torch::jit::IValue> ivalue_map;
-
-  uint64_t in_i = 0;
-  for (auto& input : inputs) {
-    auto cur_shape = input.second.input_shape;
-    std::vector<int64_t> shape;
-    shape.insert(shape.begin(), std::begin(cur_shape.d), std::begin(cur_shape.d) + cur_shape.nbDims);
-    auto type_opt = types[input.first];
-    auto type = at::kFloat;
-    if (type_opt) {
-      type = type_opt.value();
-    } else {
-      LOG_WARNING("Input type for doing shape analysis could not be determined, defaulting to F32");
-    }
-    auto in = at::randint(5, shape, {at::kCUDA}).to(type);
-    ivalue_map[input.first] = in.clone();
-    in_i++;
-  }
-  return ivalue_map;
-}
-
-void getSegmentsOutputByRunning(
-    SegmentedBlock& seg_block,
-    std::unordered_map<const torch::jit::Value*, torch::jit::IValue>& ivalues_maps,
-    const PartitionInfo& partition_info) {
-  // create a module to run the graph
-  auto g = seg_block.g();
-  auto copy_g = g->copy();
-
-  // create tuple for multiple outputs
-  if (seg_block.raw_outputs().size() > 1) {
-    auto new_output_node = copy_g->appendNode(copy_g->createTuple(copy_g->outputs()));
-    for (int idx = copy_g->outputs().size() - 1; idx >= 0; --idx) {
-      copy_g->eraseOutput(idx);
-    }
-
-    copy_g->registerOutput(new_output_node->outputs()[0]);
-  }
-
-  torch::jit::script::Module cur_mod(c10::QualifiedName("module"));
-
-  auto self = copy_g->insertInput(0, "self_1");
-  self->setType(cur_mod.type());
-
-  auto cur_method = cur_mod._ivalue()->compilation_unit()->create_function(c10::QualifiedName("forward"), copy_g);
-  auto schema = util::GenerateGraphSchema(cur_method->name(), copy_g);
-  cur_mod.type()->addMethod(cur_method);
-  cur_method->setSchema(schema);
-
-  std::vector<torch::jit::IValue> jit_inputs_ivalues;
-
-  // set inputs ivalues, now supports Tensor/Int to pass argumentes between different segments
-  for (auto& input : seg_block.raw_inputs()) {
-    TORCHTRT_CHECK(
-        ivalues_maps.count(input),
-        "Could not find torch::jit::Value* " << input->debugName() << " produced from "
-                                             << util::node_info(input->node())
-                                             << " in lowering graph for mini graph input.\n");
-    if (input->node()->kind() == torch::jit::prim::Param) {
-      jit_inputs_ivalues.push_back(ivalues_maps[input]);
-    } else if (input->type()->isSubtypeOf(torch::jit::TensorType::get())) {
-      jit_inputs_ivalues.push_back(ivalues_maps[input].toTensor());
-    } else if (input->type()->isSubtypeOf(torch::jit::IntType::get())) {
-      jit_inputs_ivalues.push_back(ivalues_maps[input].toInt());
-    } else if (input->type()->isSubtypeOf(torch::jit::BoolType::get())) {
-      jit_inputs_ivalues.push_back(ivalues_maps[input].toBool());
-    } else if (input->type()->kind() == torch::jit::TypeKind::ListType) {
-      jit_inputs_ivalues.push_back(ivalues_maps[input].toList());
-    } else if (input->type()->kind() == torch::jit::TypeKind::TupleType) {
-      jit_inputs_ivalues.push_back(ivalues_maps[input].toTuple());
-    } else if (input->type()->kind() == torch::jit::TypeKind::NumberType) {
-      jit_inputs_ivalues.push_back(ivalues_maps[input].toScalar());
-    } else if (input->type()->kind() == torch::jit::TypeKind::DictType) {
-      jit_inputs_ivalues.push_back(ivalues_maps[input].toGenericDict());
-    } else if (input->type()->kind() == torch::jit::TypeKind::DeviceObjType) {
-      jit_inputs_ivalues.push_back(ivalues_maps[input].toDevice());
-    } else {
-      TORCHTRT_THROW_ERROR(
-          "Expected to find type " << input->type()->str() << " for value " << input->debugName()
-                                   << " but get nothing. ");
-    }
-  }
-
-  // run segments to get outputs for later segments input shape, and other arguments such as Int
-  std::vector<torch::jit::IValue> jit_results;
-  torch::jit::IValue jit_results_ivalues = cur_mod.forward(jit_inputs_ivalues);
-
-  if (jit_results_ivalues.isTuple()) {
-    auto results = jit_results_ivalues.toTuple()->elements();
-    for (auto r : results) {
-      jit_results.push_back(r);
-    }
-  } else {
-    jit_results.push_back(jit_results_ivalues);
-  }
-
-  size_t idx = 0;
-  for (auto& output : seg_block.raw_outputs()) {
-    ivalues_maps[output] = jit_results[idx++];
-  }
-
-  // set input shape for each segmented block so we wil use it in conversion process
-  std::vector<ir::Input> input_shapes;
-  std::vector<at::ScalarType> input_types;
-  for (auto& i : seg_block.raw_inputs()) {
-    if (ivalues_maps[i].isTensor()) {
-      // set the input_shape and data_type
-      // we can use a temp value here instead of replacing the values in ivalues_map since we only use ivalues_map for
-      // shape inference
-      auto cur_ivalue = ivalues_maps[i];
-      at::ScalarType t = cur_ivalue.toTensor().scalar_type();
-      if (!partition_info.truncate_long_and_double && (t == at::kLong || t == at::kDouble)) {
-        TORCHTRT_THROW_ERROR(
-            "Unable to process subgraph input type of at::kLong/at::kDouble, try to compile model with truncate_long_and_double enabled");
-      } else if (partition_info.truncate_long_and_double && t == at::kLong) {
-        cur_ivalue = cur_ivalue.toTensor().to(at::kInt);
-        LOG_WARNING("Truncating graph input type from at::kLong to at::kInt");
-      } else if (partition_info.truncate_long_and_double && t == at::kDouble) {
-        cur_ivalue = cur_ivalue.toTensor().to(at::kFloat);
-        LOG_WARNING("Truncating graph input type from at::kDouble to at::kFloat");
-      }
-      c10::optional<nvinfer1::DataType> dtype = util::optTypeMetaToTRTDataType(cur_ivalue.toTensor().dtype());
-      if (dtype == c10::nullopt) {
-        TORCHTRT_THROW_ERROR("Unsupported input data type " << cur_ivalue.toTensor().dtype());
-      }
-      if (cur_ivalue.toTensor().sizes().size() == 0) {
-        // handle Scalar types, which has sizes of []
-        input_shapes.push_back(util::toVec(util::toDims(c10::List<int64_t>({1}))));
-      } else {
-        input_shapes.push_back(util::toVec(util::toDims(cur_ivalue.toTensor().sizes())));
-      }
-      input_types.push_back(cur_ivalue.toTensor().scalar_type());
-    }
-  }
-
-  seg_block.register_inshapes(input_shapes);
-  seg_block.register_intypes(input_types);
-}
-
-void runShapeAnalysis(
-    std::vector<SegmentedBlock>& segmented_blocks,
-    std::unordered_map<const torch::jit::Value*, torch::jit::IValue>& example_tensor_map,
-    const PartitionInfo& partition_info) {
-  // register every segment's input shape, and it's running output IValues
-  for (auto& seg_block : segmented_blocks) {
-    torch::jit::ConstantPooling(seg_block.g());
-    getSegmentsOutputByRunning(seg_block, example_tensor_map, partition_info);
-  }
-  return;
-}
-
-} // namespace partitioning
-} // namespace core
-} // namespace torch_tensorrt
->>>>>>> 84ffb674
+#include "core/partitioning/shape_analysis.h"
+#include <ATen/ATen.h>
+#include "core/util/prelude.h"
+#include "torch/csrc/jit/api/module.h"
+#include "torch/csrc/jit/passes/constant_pooling.h"
+
+namespace torch_tensorrt {
+namespace core {
+namespace partitioning {
+
+at::Tensor generateSingleInput(ir::Input& input, c10::optional<at::ScalarType>& type_opt) {
+  auto cur_shape = input.input_shape;
+  std::vector<int64_t> shape;
+  shape.insert(shape.begin(), std::begin(cur_shape.d), std::begin(cur_shape.d) + cur_shape.nbDims);
+  // auto type_opt = types[input.first][i];
+  auto type = at::kFloat;
+  if (type_opt) {
+    type = type_opt.value();
+  } else {
+    LOG_WARNING("Input type for doing shape analysis could not be determined, defaulting to F32");
+  }
+  auto in = at::randint(5, shape, {at::kCUDA}).to(type);
+  // ivalue_map[input.first] = in.clone();
+  return in;
+}
+
+std::unordered_map<const torch::jit::Value*, torch::jit::IValue> generateRandomInputs(
+    std::unordered_map<const torch::jit::Value*, std::vector<ir::Input>>& inputs,
+    std::unordered_map<const torch::jit::Value*, std::vector<c10::optional<at::ScalarType>>>& types) {
+  // generate random inputs for running pytorch segments
+  std::unordered_map<const torch::jit::Value*, torch::jit::IValue> ivalue_map;
+
+  for (auto& input : inputs) {
+    if (input.first->type()->kind() == torch::jit::TypeKind::ListType) {
+      // create list
+      std::vector<torch::jit::IValue> list;
+      c10::TypePtr elementType = c10::TensorType::get();
+      auto generic_list = c10::impl::GenericList(elementType);
+      for (size_t i = 0; i < input.second.size(); i++) {
+        auto in = generateSingleInput(input.second[i], types[input.first][i]);
+        generic_list.push_back(in.clone());
+      }
+      ivalue_map[input.first] = c10::IValue(generic_list);
+    } else if (input.first->type()->kind() == torch::jit::TypeKind::TupleType) {
+      // create tuple
+      std::vector<torch::jit::IValue> list;
+      for (size_t i = 0; i < input.second.size(); i++) {
+        auto in = generateSingleInput(input.second[i], types[input.first][i]);
+        list.push_back(in.clone());
+      }
+      auto tuple = c10::ivalue::Tuple::create(list); // create tuple ptr
+      ivalue_map[input.first] = c10::IValue(tuple);
+    } else {
+      auto in = generateSingleInput(input.second[0], types[input.first][0]);
+      ivalue_map[input.first] = in.clone();
+    }
+  }
+  return ivalue_map;
+}
+
+void getSegmentsOutputByRunning(
+    SegmentedBlock& seg_block,
+    std::unordered_map<const torch::jit::Value*, torch::jit::IValue>& ivalues_maps,
+    const PartitionInfo& partition_info) {
+  // create a module to run the graph
+  auto g = seg_block.g();
+  auto copy_g = g->copy();
+
+  // create tuple for multiple outputs
+  if (seg_block.raw_outputs().size() > 1) {
+    auto new_output_node = copy_g->appendNode(copy_g->createTuple(copy_g->outputs()));
+    for (int idx = copy_g->outputs().size() - 1; idx >= 0; --idx) {
+      copy_g->eraseOutput(idx);
+    }
+
+    copy_g->registerOutput(new_output_node->outputs()[0]);
+  }
+
+  torch::jit::script::Module cur_mod(c10::QualifiedName("module"));
+
+  auto self = copy_g->insertInput(0, "self_1");
+  self->setType(cur_mod.type());
+
+  auto cur_method = cur_mod._ivalue()->compilation_unit()->create_function(c10::QualifiedName("forward"), copy_g);
+  auto schema = util::GenerateGraphSchema(cur_method->name(), copy_g);
+  cur_mod.type()->addMethod(cur_method);
+  cur_method->setSchema(schema);
+
+  std::vector<torch::jit::IValue> jit_inputs_ivalues;
+
+  // set inputs ivalues, now supports Tensor/Int to pass argumentes between different segments
+  for (auto& input : seg_block.raw_inputs()) {
+    TORCHTRT_CHECK(
+        ivalues_maps.count(input),
+        "Could not find torch::jit::Value* " << input->debugName() << " produced from "
+                                             << util::node_info(input->node())
+                                             << " in lowering graph for mini graph input.\n");
+    if (input->node()->kind() == torch::jit::prim::Param) {
+      jit_inputs_ivalues.push_back(ivalues_maps[input]);
+    } else if (input->type()->isSubtypeOf(torch::jit::TensorType::get())) {
+      jit_inputs_ivalues.push_back(ivalues_maps[input].toTensor());
+    } else if (input->type()->isSubtypeOf(torch::jit::IntType::get())) {
+      jit_inputs_ivalues.push_back(ivalues_maps[input].toInt());
+    } else if (input->type()->isSubtypeOf(torch::jit::BoolType::get())) {
+      jit_inputs_ivalues.push_back(ivalues_maps[input].toBool());
+    } else if (input->type()->kind() == torch::jit::TypeKind::ListType) {
+      // create list
+      jit_inputs_ivalues.push_back(ivalues_maps[input].toList());
+      ;
+    } else if (input->type()->kind() == torch::jit::TypeKind::TupleType) {
+      // create tuple
+      jit_inputs_ivalues.push_back(ivalues_maps[input].toTuple());
+    } else if (input->type()->kind() == torch::jit::TypeKind::NumberType) {
+      jit_inputs_ivalues.push_back(ivalues_maps[input].toScalar());
+    } else if (input->type()->kind() == torch::jit::TypeKind::DictType) {
+      jit_inputs_ivalues.push_back(ivalues_maps[input].toGenericDict());
+    } else if (input->type()->kind() == torch::jit::TypeKind::DeviceObjType) {
+      jit_inputs_ivalues.push_back(ivalues_maps[input].toDevice());
+    } else {
+      TORCHTRT_THROW_ERROR(
+          "Expected to find type " << input->type()->str() << " for value " << input->debugName()
+                                   << " but get nothing. ");
+    }
+  }
+
+  // run segments to get outputs for later segments input shape, and other arguments such as Int
+  std::vector<torch::jit::IValue> jit_results;
+  torch::jit::IValue jit_results_ivalues = cur_mod.forward(jit_inputs_ivalues);
+
+  if (jit_results_ivalues.isTuple()) {
+    auto results = jit_results_ivalues.toTuple()->elements();
+    for (auto r : results) {
+      jit_results.push_back(r);
+    }
+  } else {
+    jit_results.push_back(jit_results_ivalues);
+  }
+
+  size_t idx = 0;
+  for (auto& output : seg_block.raw_outputs()) {
+    ivalues_maps[output] = jit_results[idx++];
+  }
+
+  // set input shape for each segmented block so we wil use it in conversion process
+  std::vector<ir::Input> input_shapes;
+  std::vector<at::ScalarType> input_types;
+  for (auto& i : seg_block.raw_inputs()) {
+    if (ivalues_maps[i].isTensor()) {
+      // set the input_shape and data_type
+      // we can use a temp value here instead of replacing the values in ivalues_map since we only use ivalues_map for
+      // shape inference
+      auto cur_ivalue = ivalues_maps[i];
+      at::ScalarType t = cur_ivalue.toTensor().scalar_type();
+      if (!partition_info.truncate_long_and_double && (t == at::kLong || t == at::kDouble)) {
+        TORCHTRT_THROW_ERROR(
+            "Unable to process subgraph input type of at::kLong/at::kDouble, try to compile model with truncate_long_and_double enabled");
+      } else if (partition_info.truncate_long_and_double && t == at::kLong) {
+        cur_ivalue = cur_ivalue.toTensor().to(at::kInt);
+        LOG_WARNING("Truncating graph input type from at::kLong to at::kInt");
+      } else if (partition_info.truncate_long_and_double && t == at::kDouble) {
+        cur_ivalue = cur_ivalue.toTensor().to(at::kFloat);
+        LOG_WARNING("Truncating graph input type from at::kDouble to at::kFloat");
+      }
+      c10::optional<nvinfer1::DataType> dtype = util::optTypeMetaToTRTDataType(cur_ivalue.toTensor().dtype());
+      if (dtype == c10::nullopt) {
+        TORCHTRT_THROW_ERROR("Unsupported input data type " << cur_ivalue.toTensor().dtype());
+      }
+      if (cur_ivalue.toTensor().sizes().size() == 0) {
+        // handle Scalar types, which has sizes of []
+        input_shapes.push_back(util::toVec(util::toDims(c10::List<long int>({1}))));
+      } else {
+        input_shapes.push_back(util::toVec(util::toDims(cur_ivalue.toTensor().sizes())));
+      }
+      input_types.push_back(cur_ivalue.toTensor().scalar_type());
+    }
+    // TODO: tuple and list inputs in subgraph
+  }
+
+  seg_block.register_inshapes(input_shapes);
+  seg_block.register_intypes(input_types);
+}
+
+void runShapeAnalysis(
+    std::vector<SegmentedBlock>& segmented_blocks,
+    std::unordered_map<const torch::jit::Value*, torch::jit::IValue>& example_tensor_map,
+    const PartitionInfo& partition_info) {
+  // register every segment's input shape, and it's running output IValues
+  for (auto& seg_block : segmented_blocks) {
+    torch::jit::ConstantPooling(seg_block.g());
+    getSegmentsOutputByRunning(seg_block, example_tensor_map, partition_info);
+  }
+  return;
+}
+
+} // namespace partitioning
+} // namespace core
+} // namespace torch_tensorrt