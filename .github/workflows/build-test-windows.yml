--- conflicted
+++ resolved
@@ -72,11 +72,7 @@
         export USE_HOST_DEPS=1
         pushd .
         cd tests/py/dynamo
-<<<<<<< HEAD
-        ${CONDA_RUN} python -m pip install --pre pytest-xdist timm==0.9.16 transformers==4.40.2 parameterized expecttest==0.1.6 --use-deprecated=legacy-resolver
-=======
         ${CONDA_RUN} python -m pip install --pre pytest-xdist timm==0.9.16 transformers==4.39.3 parameterized expecttest==0.1.6 --use-deprecated=legacy-resolver
->>>>>>> 47b29023
         ${CONDA_RUN} python -m pytest --junitxml=${RUNNER_TEST_RESULTS_DIR}/dynamo_converters_test_results.xml -n 10 conversion/
         popd
 
@@ -102,11 +98,7 @@
         export USE_HOST_DEPS=1
         pushd .
         cd tests/py/dynamo
-<<<<<<< HEAD
-        ${CONDA_RUN} python -m pip install --pre pytest-xdist timm==0.9.16 transformers==4.40.2 parameterized expecttest==0.1.6 --use-deprecated=legacy-resolver
-=======
         ${CONDA_RUN} python -m pip install --pre pytest-xdist timm==0.9.16 transformers==4.39.3 parameterized expecttest==0.1.6 --use-deprecated=legacy-resolver
->>>>>>> 47b29023
         ${CONDA_RUN} python -m pytest --junitxml=${RUNNER_TEST_RESULTS_DIR}/dynamo_fe_test_results.xml --ir dynamo models/test_models_export.py
         ${CONDA_RUN} python -m pytest --junitxml=${RUNNER_TEST_RESULTS_DIR}/dyn_models_export.xml --ir dynamo models/test_dyn_models.py
         popd
@@ -133,11 +125,7 @@
         export USE_HOST_DEPS=1
         pushd .
         cd tests/py/dynamo
-<<<<<<< HEAD
-        ${CONDA_RUN} python -m pip install --pre pytest-xdist timm==0.9.16 transformers==4.40.2 parameterized expecttest==0.1.6 --use-deprecated=legacy-resolver
-=======
         ${CONDA_RUN} python -m pip install --pre pytest-xdist timm==0.9.16 transformers==4.39.3 parameterized expecttest==0.1.6 --use-deprecated=legacy-resolver
->>>>>>> 47b29023
         ${CONDA_RUN} python -m pytest -n 10 --junitxml=${RUNNER_TEST_RESULTS_DIR}/torch_compile_be_test_results.xml backend/
         ${CONDA_RUN} python -m pytest -n 4 --junitxml=${RUNNER_TEST_RESULTS_DIR}/torch_comple_be_e2e_test_results.xml --ir torch_compile models/test_models.py
         popd
@@ -164,11 +152,7 @@
         export USE_HOST_DEPS=1
         pushd .
         cd tests/py/dynamo
-<<<<<<< HEAD
-        ${CONDA_RUN} python -m pip install --pre pytest-xdist timm==0.9.16 transformers==4.40.2 parameterized expecttest==0.1.6 --use-deprecated=legacy-resolver
-=======
         ${CONDA_RUN} python -m pip install --pre pytest-xdist timm==0.9.16 transformers==4.39.3 parameterized expecttest==0.1.6 --use-deprecated=legacy-resolver
->>>>>>> 47b29023
         ${CONDA_RUN} python -m pytest -n 4 --junitxml=${RUNNER_TEST_RESULTS_DIR}/tests_py_dynamo_core_runtime_test_results.xml runtime/
         ${CONDA_RUN} python -m pytest -n 4 --junitxml=${RUNNER_TEST_RESULTS_DIR}/tests_py_dynamo_core_partitioning_test_results.xml partitioning/
         ${CONDA_RUN} python -m pytest -n 4 --junitxml=${RUNNER_TEST_RESULTS_DIR}/tests_py_dynamo_core_lowering_test_results.xml lowering/
